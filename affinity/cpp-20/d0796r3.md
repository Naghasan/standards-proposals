# D0796r3: Supporting Heterogeneous & Distributed Computing Through Affinity

**Date: 2018-08-12**

**Audience: SG1, LEWG, LWG, SG14**

**Authors: Gordon Brown, Ruyman Reyes, Michael Wong, H. Carter Edwards, Thomas Rodgers, Mark Hoemmen**

**Contributors: Patrice Roy, Carl Cook, Jeff Hammond, Hartmut Kaiser, Christian Trott, Paul Blinzer, Alex Voicu**

**Emails: gordon@codeplay.com, ruyman@codeplay.com, michael@codeplay.com, hedwards@nvidia.com, rodgert@twrodgers.com, mhoemme@sandia.gov**

**Reply to: gordon@codeplay.com**

# Changelog

### P0796r3 (SAN 2018)

<<<<<<< HEAD
* Make `execution_resource`s iterable by replacing `execution_resource::resources` with `execution_resource::begin` and `execution_resource::end`.
* Add `size` and `operator[]` for `execution_resource`.
* Rename `this_system::get_resources` to `this_system::discover_topology`.
=======
* Remove reference counting requirement from `execution_resource`.
* Change lifetime model of `execution_resource`: it now either consistently identifies some underlying resource, or is invalid; context creation rejects an invalid resource.ster
* Remove `this_thread::bind` & `this_thread::unbind` interfaces.
>>>>>>> 392bcd81

### P0796r2 (RAP 2018)

* Introduce a free function for retrieving the execution resource underlying the current thread of execution.
* Introduce `this_thread::bind` & `this_thread::unbind` for binding and unbinding a thread of execution to an execution resource.
* Introduce `bulk_execution_affinity` executor properties for specifying affinity binding patterns on bulk execution functions.

### P0796r1 (JAX 2018)

* Introduce proposed wording.
* Based on feedback from SG1, introduce a pair-wise interface for querying the relative affinity between execution resources.
* Introduce an interface for retrieving an allocator or polymorphic memory resource.
* Based on feedback from SG1, remove requirement for a hierarchical system topology structure, which doesn't require a root resource.

### P0796r0 (ABQ 2017)

* Initial proposal.
* Enumerate design space, hierarchical affinity, issues to the committee.

# Abstract

This paper provides an initial meta-framework for the drives toward an execution and memory affinity model for C++.  It accounts for feedback from the Toronto 2017 SG1 meeting on Data Movement in C++ [[1]][p0687r0] that we should define affinity for C++ first, before considering inaccessible memory as a solution to the separate memory problem towards supporting heterogeneous and distributed computing.

This paper is split into two main parts:

1. A series of executor properties which can be used to apply affinity requirements to bulk execution functions.
2. An interface for discovering the execution resources within the system topology and querying relative affinity of execution resources.

# Motivation

*Affinity* refers to the "closeness" in terms of memory access performance, between running code, the hardware execution resource on which the code runs, and the data that the code accesses.  A hardware execution resource has "more affinity" to a part of memory or to some data, if it has lower latency and/or higher bandwidth when accessing that memory / those data.

On almost all computer architectures, the cost of accessing different data may differ. Most computers have caches that are associated with specific processing units. If the operating system moves a thread or process from one processing unit to another, the thread or process will no longer have data in its new cache that it had in its old cache. This may make the next access to those data slower. Many computers also have a Non-Uniform Memory Architecture (NUMA), which means that even though all processing units see a single memory in terms of programming model, different processing units may still have more affinity to some parts of memory than others. NUMA exists because it is difficult to scale non-NUMA memory systems to the performance needed by today's highly parallel computers and applications.

One strategy to improve applications' performance, given the importance of affinity, is processor and memory *binding*. Keeping a process bound to a specific thread and local memory region optimizes cache affinity. It also reduces context switching and unnecessary scheduler activity. Since memory accesses to remote locations incur higher latency and/or lower bandwidth, control of thread placement to enforce affinity within parallel applications is crucial to fuel all the cores and to exploit the full performance of the memory subsystem on NUMA computers. 

Operating systems (OSes) traditionally take responsibility for assigning threads or processes to run on processing units. However, OSes may use high-level policies for this assignment that do not necessarily match the optimal usage pattern for a given application. Application developers must leverage the placement of memory and *placement of threads* for best performance on current and future architectures. For C++ developers to achieve this, native support for *placement of threads and memory* is critical for application portability. We will refer to this as the *affinity problem*. 

The affinity problem is especially challenging for applications whose behavior changes over time or is hard to predict, or when different applications interfere with each other's performance. Today, most OSes already can group processing units according to their locality and distribute processes, while keeping threads close to the initial thread, or even avoid migrating threads and maintain first touch policy. Nevertheless, most programs can change their work distribution, especially in the presence of nested parallelism.

Frequently, data are initialized at the beginning of the program by the initial thread and are used by multiple threads. While some OSes automatically migrate threads or data for better affinity, migration may have high overhead. In an optimal case, the OS may automatically detect which thread access which data most frequently, or it may replicate data which are read by multiple threads, or migrate data which are modified and used by threads residing on remote locality groups. However, the OS often does a reasonable job, if the machine is not overloaded, if the application carefully uses first-touch allocation, and if the program does not change its behavior with respect to locality.

Consider a code example *(Listing 1)* that uses the C++17 parallel STL algorithm `for_each` to modify the entries of a `valarray` `a`.  The example applies a loop body in a lambda to each entry of the `valarray` `a`, using an execution policy that distributes work in parallel across multiple CPU cores. We might expect this to be fast, but since `valarray` containers are initialized automatically and automatically allocated on the master thread's memory, we find that it is actually quite slow even when we have more than one thread.

```cpp
// C++ valarray STL containers are initialized automatically.
// First-touch allocation thus places all of a on the master.
std::valarray<double> a(N);

// Data placement is wrong, so parallel update is slow.
std::for_each(std::execution::par, std::begin(a), std::end(a), 
              [=] (double& a_i) { a_i *= scalar; });
	      
// Use future affinity interface to migrate data at next
// use and move pages closer to next accessing thread.
...
// Faster, because data are local now.
std::for_each(std::execution::par, std::begin(a), std::end(a), 
              [=] (double& a_i) { a_i *= scalar; });
```
*Listing 1: Parallel vector update example*

The affinity interface we propose should help computers achieve a much higher fraction of peak memory bandwidth when using parallel algorithms. In the future, we plan to extend this to heterogeneous and distributed computing. This follows the lead of OpenMP [[2]][design-of-openmp], which has plans to integrate its affinity model with its heterogeneous model [3]. (One of the authors of this document participated in the design of OpenMP's affinity model.)

# Background Research: State of the Art

The problem of effectively partitioning a system’s topology has existed for some time, and there are a range of third-party libraries and standards which provide APIs to solve the problem. In order to standardize this process for C++, we must carefully look at all of these approaches and identify which we wish to adopt. Below is a list of the libraries and standards from which this proposal will draw:

* Portable Hardware Locality [[4]][hwloc]
* SYCL 1.2 [[5]][sycl-1-2-1]
* OpenCL 2.2 [[6]][opencl-2-2]
* HSA [[7]][HSA]
* OpenMP 5.0 [[8]][openmp-5]
* cpuaff [[9]][cpuaff]
* Persistent Memory Programming [[10]][pmem]
* MEMKIND [[11]][memkid]
* Solaris pbind() [[12]][solaris-pbind]
* Linux sched_setaffinity() [[13]][linux-sched-setaffinity]
* Windows SetThreadAffinityMask() [[14]][windows-set-thread-affinity-mask]
* Chapel [[15]][chapel]
* X10 [[16]][x10]
* UPC++ [[17]][upc++]
* TBB [[18]][tbb]
* HPX [[19]][hpx]
* MADNESS [[20]][madness][[32]][madness-journal]

Libraries such as the [Portable Hardware Locality (hwloc) library][hwloc] provide a low level of hardware abstraction, and offer a solution for the portability problem by supporting many platforms and operating systems. This and similar approaches use a tree structure to represent details of CPUs and the memory system. However, even some current systems cannot be represented correctly by a tree, if the number of hops between two sockets varies between socket pairs [[2]][design-of-openmp].

Some systems give additional user control through explicit binding of threads to processors through environment variables consumed by various compilers, system commands, or system calls.  Examples of system commands include Linux's `taskset` and `numactl`, and Windows' `start /affinity`.  System call examples include Solaris' `pbind()`, Linux's `sched_setaffinity()`, and Windows' `SetThreadAffinityMask()`.

## Problem Space

In this paper we describe the problem space of affinity for C++, the various challenges which need to be addressed in defining a partitioning and affinity interface for C++, and some suggested solutions.  These include:

* How to represent, identify and navigate the topology of execution resources available within a heterogeneous or distributed system.
* How to query and measure the relative affinity between different execution resources within a system.
* How to bind execution and allocation particular execution resource(s).
* What kind of and level of interface(s) should be provided by C++ for affinity.

Wherever possible, we also evaluate how an affinity-based solution could be scaled to support both distributed and heterogeneous systems. We also have addressed some aspects of dynamic topology discovery.

There are also some additional challenges which we have been investigating but are not yet ready to be included in this paper, and which will be presented in a future paper:

* How to migrate memory work and memory allocations between execution resources.
* More general cases of dynamic topology discovery.
* Fault tolerance, as it relates to dynamic topology.

### Querying and representing the system topology

The first task in allowing C++ applications to leverage memory locality is to provide the ability to query a *system* for its *resource topology* (commonly represented as a tree or graph) and traverse its *execution resources*.

The capability of querying underlying *execution resources* of a given *system* is particularly important towards supporting affinity control in C++. The current proposal for executors [[22]][p0443r7] mentions execution resources in passing, but leaves the term largely unspecified. This is intentional: *execution resources* will vary greatly between one implementation and another, and it is out of the scope of the current executors proposal to define those. There is current work [[23]][p0737r0] on extending the executors proposal to describe a typical interface for an *execution context*. In this paper a typical *execution context* is defined with an interface for construction and comparison, and for retrieving an *executor*, waiting on submitted work to complete and querying the underlying *execution resource*. Extending the executors interface to provide topology information can serve as a basis for providing a unified interface to expose affinity. This interface cannot mandate a specific architectural definition, and must be generic enough that future architectural evolutions can still be expressed.

Two important considerations when defining a unified interface for querying the *resource topology* of a *system*, are (a) what level of abstraction such an interface should have, and (b) at what granularity it should describe the typology's *execution resources*. As both the level of abstraction of an *execution resource* and the granularity that it is described in will vary greatly from one implementation to another, it’s important for the interface to be generic enough to support any level of abstraction. To achieve this we propose a generic hierarchical structure of *execution resources*, each *execution resource* being composed of other *execution resources* recursively. Each *execution resource* within this hierarchy can be used to place memory (i.e., allocate memory within the *execution resource’s* memory region), place execution (i.e. bind an execution to an *execution resource’s execution agents*), or both.

For example, a NUMA system will likely have a hierarchy of nodes, each capable of placing memory and placing agents.  A system with both CPUs and GPUs (programmable graphics processing units) may have GPU local memory regions capable of placing memory, but not capable of placing agents.

Nowadays, there are various APIs and libraries that enable this functionality. One of the most commonly used is [Portable Hardware Locality (hwloc)][hwloc]. Hwloc presents the hardware as a tree, where the root node represents the whole machine and subsequent levels represent different partitions depending on different hardware characteristics. The picture below shows the output of the hwloc visualization tool (lstopo) on a 2-socket Xeon E5300 server. Note that each socket is represented by a package in the graph. Each socket contains its own cache memories, but both share the same NUMA memory region. Note also that different I/O units are visible underneath. Placement of these I/O units with respect to memory and threads can be critical to performance. The ability to place threads and/or allocate memory appropriately on the different components of this system is an important part of the process of application development, especially as hardware architectures get more complex. The documentation of lstopo [[21]][lstopo] shows more interesting examples of topologies that appear on today's systems.

![alt text](hwloc-topology.png "Hwloc topology")

The interface of `thread_execution_resource_t` proposed in the execution context proposal [[23]][p0737r0] proposes a hierarchical approach where there is a root resource and each resource has a number of child resources. However, systems are becoming increasingly non-hierarchical and a traditional tree-based representation of a *system’s resource topology* may not suffice any more [[24]][exposing-locality]. The HSA standard solves this problem by allowing a node in the topology to have multiple parent nodes [19].

The interface for querying the *resource topology* of a *system* must be flexible enough to allow querying all *execution resources* available under an *execution context*, querying the *execution resources* available to the entire system, and constructing an *execution context* for a particular *execution resource*. This is important, as many standards such as OpenCL [[6]][opencl-2-2] and HSA [[7]][hsa] require the ability to query the *resource topology* available in a *system* before constructing an *execution context* for executing work.

> For example, an implementation may provide an execution context for a particular execution resource such as a static thread pool or a GPU context for a particular GPU device, or an implementation may provide a more generic execution context which can be constructed from a number of CPU and GPU devices query-able through the system resource topology.

### Topology discovery & fault tolerance

In traditional single-CPU systems, users may reason about the execution resources with standard constructs such as `std::thread`, `std::this_thread` and `thread_local`. This is because the C++ machine model requires that a system have **at least one thread of execution, some memory, and some I/O capabilities**. Thus, for these systems, users may make some assumptions about the system resource topology as part of the language and its supporting standard library. For example, one may always ask for the available hardware concurrency, since there is always at least one thread, and one may always use thread-local storage.

This assumption, however, does not hold on newer, more complex systems, especially on heterogeneous systems. On these systems, even the type and number of high-level resources available in a particular *system* is not known until the physical hardware attached to a particular system has been identified by the program. This often happens as part of a run-time initialization API [[6]][opencl-2-2] [[7]][hsa] which makes the resources available through some software abstraction. Furthermore, the resources which are identified often have different levels of parallel and concurrent execution capabilities. We refer to this process of identifying resources and their capabilities as *topology discovery*, and we call the point at the point at which this occurs the *point of discovery*.

An interesting question which arises here is whether the *system resource topology* should be fixed at the *point of discovery*, or whether it should be allowed to change during later program execution. We can identify two main reasons for allowing the *system resource topology* to be dynamic after the *point of discovery*: (a) *dynamic resource discovery*, and (b) *fault tolerance*.

In some systems, hardware can be attached to the system while the program is executing.  For example, users may plug in a USB-compute device [[31]][movidius] while the application is running to add additional computational power, or users may have access to hardware connected over a network, but only at specific times. Support for *dynamic resource discovery* would let programs target these situations natively and be reactive to changes to the resources available to a system.

Other applications, such as those designed for safety-critical environments, must be able to recover from hardware failures. This requires that the resources available within a system can be queried and can be expected to change at any point during the execution of a program. For example, a GPU may overheat and need to be disabled, yet the program must continue at all costs. *Fault tolerance* would let programs query the availability of resources and handle failures. This could facilitate reliable programming of heterogeneous and distributed systems.

From a historic perspective, programming models for traditional high-performance computing (HPC) have taken different approaches to *dynamic resource discovery*. MPI (Message Passing Interface) [[25]][mpi] originally (in MPI-1) did not support *dynamic resource discovery*. All processes which were capable of communicating with each other would be identified and fixed at the *point of discovery*, which (from the programmer's perspective) is `MPI_Init`. PVM (Parallel Virtual Machine) [[26]][pvm] enabled resources to be discovered at run time, using an alternative execution model of manually spawning processes from the main process. This led MPI-2 to introduce the feature. However, MPI programs do not commonly use this feature, and generally prefer the execution model of having all processes fixed at initialization. Some distributed-memory parallel programming models for HPC support dynamic process spawning, but the typical way that HPC users access large-scale computing resources requires fixed-size batch allocations that restrict truly dynamic process spawning. 

Some of these programming models also address *fault tolerance*. In particular, PVM has native support for this, providing a mechanism [[27]][pvm-callback] which can notify a program when a resource is added or removed from a system. MPI lacks a native *fault tolerance* mechanism, but there have been efforts to implement fault tolerance on top of MPI [[28]][mpi-post-failure-recovery] or by extensions[[29]][mpi-fault-tolerance].

Due to the complexity involved in standardizing *dynamic resource discovery* and *fault tolerance*, these are currently out of the scope of this paper. However, we leave open the possibility of accommodating both in the future, by not overconstraining *resources*' lifetimes (see next section).

### Resource lifetime

The initial solution may only target systems with a single addressable memory region. It may thus exclude devices like discrete GPUs. However, in order to maintain a unified interface going forward, the initial solution should consider these devices and be able to scale to support them in the future. In particular, in order to support heterogeneous systems, the abstraction must let the interface query the *resource topology* of the *system* in order to perform device discovery.

The *resource* objects returned from the *topology discovery interface* are opaque, implementation-defined objects. They would not perform any scheduling or execution functionality which would be expected from an *execution context*, and they would not store any state related to an execution. Instead, they would simply act as an identifier to a particular partition of the *resource topology*. This means that the lifetime of a *resource* retrieved from an *execution context* must not be tied to the lifetime of that *execution context*.

The lifetime of a *resource* instance refers to both validity and uniqueness. First, if a *resource* instance exists, does it point to a valid underlying hardware or software resource? That is, could an instance's validity ever change at run time? Second, could a *resource* instance ever point to a different (but still valid) underlying resource? It suffices for now to define "point to a valid underlying resource" informally. We will elaborate this idea later in this proposal.

Creation of a *context* expresses intent to use the *resource*, not just to view it as part of the *resource topology*. Thus, if a *resource* could ever cease to point to a valid underlying resource, then users must not be allowed to create a *context* from the resource instance, or launch executions with that context. *Context* construction, and use of an *executor* with that *context* to launch an execution, both assert validity of the *context*'s *resource*.

If a *resource* is valid, then it must always point to the same underlying thing. For example, a *resource* cannot first point to one CPU core, and then suddenly point to a different CPU core. *Contexts* can thus rely on properties like binding of operating system threads to CPU cores. However, the "thing" to which a *resource* points may be a dynamic, possibly software-managed pool of hardware. Here are three examples of this phenomenon:

   1. The "hardware" may actually be a virtual machine (VM). At any point, the VM may pause, migrate to different physical hardware, and resume. If the VM presents the same virtual hardware before and after the migration, then the *resources* that an application running on the VM sees should not change.
   2. The OS may maintain a pool of a varying number of CPU cores as a shared resource among different user-level processes. When a process stops using the resource, the OS may reclaim cores. It may make sense to present this pool as an *execution resource*.
   3. A low-level device driver on a laptop may switch between a "discrete" GPU and an "integrated" GPU, depending on utilization and power constraints. If the two GPUs have the same instruction set and can access the same memory, it may make sense to present them as a "virtualized" single *execution resource*.

In summary, a *resource* either identifies a thing uniquely, or harmlessly points to nothing. The section that follows will justify and explain this.

#### Permit dynamic resource lifetime

We should not assume that *resource* instances have the same lifetime as the running application. For example, some hardware accelerators like GPUs require calling an initialization function before a running application may use the accelerator, and calling a finalization function after using the accelerator. The software interface for the accelerator may not even be available at application launch time. For instance, the interface may live in a dynamic library that users may load at run time. In the case of a pool of CPU cores managed by the operating system, the application might have to request access to the pool at run time, and the operating system may have to do some work in order to reserve CPU cores and set them up for use in the pool. Applications that do not use the pool should not have to pay this setup cost. The more general cases of dynamic resource discovery and fault tolerance, that we discussed above, also call for dynamic *resource* lifetimes.

#### Resources should not reference count

We considered mandating that *execution resources* use reference counting, just like `shared_ptr`. This would clearly define resources' lifetimes. However, there are several arguments against requiring reference counting. 

   1. Holding a reference to the *execution resource* would prevent  execution from shutting down, thus (potentially) deadlocking the program.
   2. Not all kinds of *resources* may have lifetimes that fit reference counting semantics. Some kinds of GPU *resources* only exist during  execution, for example; those *resources* cannot be valid if they escape the scope of code that executes on the GPU. In general, programming models that let a "host" processor launch code on a "different processor" have this issue.
   3. Reference counting could have unattractive overhead if accessed concurrently, especially if code wants to traverse a particular subset of the *resource topology* inside a region executing on the GPU (e.g., to access GPU scratch memory).
   4. Since users can construct arbitrary data structures from *resources* in a *resource hierarchy*, the proposal would need another *resource* type analogous to `weak_ptr`, in order to avoid circular dependencies that could prevent releasing *resources*.
   5. There is no type currently in the Standard that has reference-counting semantics, but does not have `shared_` in its name (e.g., `shared_ptr` and `shared_future`). Adding a type like this sets a bad precedent for types with hidden costs and correctness issues (see (4)).

#### What does validity of a resource mean?

Here, we elaborate on what it means for a *resource* to be "valid." This proposal lets users encounter a *resource* either while traversing the *resource topology*, or through a *context* that uses the *resource*. "Viewing" the *resource* in the *resource topology* implies a lower level of "commitment" or "permanence" than using the *resource* in a *context*. In particular,

   1. Querying the system topology returns a structure of opaque identifiers, the `execution_resource`s, representing a snapshot of the current state of the *system*.
   2. The query may require temporarily initializing underlying resources, but those underlying resources need not stay active after the query.
   3. Ability to iterate a *resource*'s children in the *resource topology* need not imply ability to create a *context* from that *resource*.
   4. Creating a *context* from a *resource* asserts *resource* validity. If the *resource* is invalid, *context* creation must fail. (Compare to how MPI functions report an error if they are called after `MPI_Finalize` has been called on that process.)
   5. Use of a *context* to launch execution asserts *resource* validity, and must thus fail if the *resource* is no longer valid.

Here is a concrete example. Suppose that company "Aleph" makes an accelerator that can be viewed as a *resource*, and that has its own child *resources*. Users must call `Aleph_initialize()` in order to see the accelerator and its children as *resources* in the *resource topology*. Users must call `Aleph_finalize()` when they are done using the accelerator. 

 Questions:

   1. What should happen if users are traversing the *resource topology*, but never use the accelerator's *resource* (other than to iterate past it), and something else concurrently calls `Aleph_finalize()`?
   2. What should happen if users are traversing the accelerator's child *resources*, and something else concurrently calls `Aleph_finalize()`?
   3. What should happen if users try to create an *execution context* from the accelerator's *resource*, after `Aleph_finalize()` has been called?
   4. What should happen to outstanding *execution contexts* that use the accelerator's *resource*, if something calls `Aleph_finalize()` after the *context* was created?

 Answers:

  1. Nothing bad must happen. Topology queries return a snapshot. Users must be able to iterate past an invalidated *resource*. If users are iterating a *resource* R's children and one child becomes invalid, that must not invalidate R or the iterators to its children.
   2. Iterating the children after invalidation of the parent must not be undefined behavior, but the child *resources* remain invalid. Attempts to view and iterate the children of the child *resources* may (but need not) fail. 
   3. *Context* creation asserts *resource* validity. If the *resource* is invalid, *context* creation must fail.  (Compare to how MPI functions report an error if they are called after `MPI_Finalize` has been called on that process.)
   4. Use of a *context* in an *executor* to launch execution asserts *resource* validity, and must thus fail if the *resource* is not longer valid.

### Querying the relative affinity of partitions

In order to make decisions about where to place execution or allocate memory in a given *system’s resource topology*, it is important to understand the concept of affinity between different *execution resources*. This is usually expressed in terms of latency between two resources. Distance does not need to be symmetric in all architectures.

The relative position of two components in the topology does not necessarily indicate their affinity. For example, two cores from two different CPU sockets may have the same latency to access the same NUMA memory node.

This feature could be easily scaled to heterogeneous and distributed systems, as the relative affinity between components can apply to discrete heterogeneous and distributed systems as well.

# Proposal

## Overview

In this paper we propose an interface for querying and representing the execution resources within a system, querying the relative affinity metric between those execution resources, and then using those execution resources to allocate memory and execute work with affinity to the underlying hardware. The interface described in this paper builds on the existing interface for executors and execution contexts defined in the executors proposal [[22]][p0443r7].

### Interface granularity

In this paper is split into two main parts:
* A series of executor properties describe desired behavior when using parallel algorithms or libraries. These properties provide a low granularity and is aimed at users who may have little or no knowledge of the system architecture.
* A series of execution resource topology mechanisms for discovering detailed information about the system's topology and affinity properties which can be used to hand optimize parallel applications and libraries for the best performance. These mechanisms provide a high granularity and is aimed at users who have a high knowledge of the system architecture.

## Executor properties

### Bulk execution affinity

In this paper we propose an executor property group called `bulk_execution_affinity` which contains the nested properties `none`, `balanced`, `scatter` or `compact`. Each of these properties, if applied to an *executor* enforce a particular guarantee of execution agent binding to the *execution resource*s associated with the *executor* in a particular pattern.

Below *(Listing 2)* is an example of executing a parallel task over 8 threads using `bulk_execute`, with the affinity binding `bulk_execution_affinity.scatter`.

```cpp
{
  auto exec = executionContext.executor();

  auto affExec = execution::require(exec, execution::bulk,
    execution::bulk_execution_affinity.scatter);

  affExec.bulk_execute([](std::size_t i, shared s) {
    func(i);
  }, 8, sharedFactory);
}

```
*Listing 2: Example of using the bulk_execution_affinity property*

## Execution resource topology

### System topology

The **system topology** is comprised of a directed acyclic graph (DAG) of **execution resources**, representing all unique hardware and software components available within the system capable of executing work. The root node of the DAG is the **system execution resource** and represents the entire system. Each **execution resource** within the DAG may have any number of child **execution resources** representing a finer granularity of the parent **execution resource**. Every **execution resource** within the **system topology** is exposed via an `execution_resource` object.

The **system topology** can be discovered by calling `this_system::discover_topology`. This will discover all **execution resources** available within the system and construct the **system topology** DAG, describing a read-only snapshot at the point of the call, and then return an `execution_resource` object exposing the **system execution resource**.

> [*Note:* A call to `this_system::discover_topology` may invoke C++ library calls, system calls or third party library APIs required to discover certain **execution resources**. *--end note*]

### Execution resources

An `execution_resource` is a lightweight structure which identifies a particular **execution resource** within a snapshot of the **system topology**. It can be queried for whether the associated **execution resource** can allocate memory via `can_place_memory`, whether the associated **execution resource** can execute work via `can_place_agents`, and for a name via `name`.

<<<<<<< HEAD
An `execution_resource` object can be queried for a pointer to it's parent `execution_resource` via `member_of`, and can also be iterated over for it's child `execution_resource`s via `begin` and `end`.
=======
The system topology is made up of a number of system-level `execution_resource`s, which can be queried through `this_system::get_resources` which returns a `std::vector`. A run-time library may initialize the `execution_resource`s available within the system dynamically. However, `this_system::get_resources` must be thread safe and must initialize and finalize any third-party or OS state before returning.
>>>>>>> 392bcd81

An `execution_resource` object can also be queried for the amount concurrency it can provide, the total number of **threads of execution** supported by the associated **execution resource**.

> [*Note:* An **execution resource** is not limited to resources which execute work, but also a general resource where no execution can take place but memory can be allocated such as off-chip memory. *--end note*]

Below *(Listing 3)* is an example of iterating over every **execution resource** within the **system topology** and printing out their capabilities.

```cpp
void print_topology(const execution::execution_resource &resource, int indent = 0) {
  for (int i = 0; i < indent; i++) { std::cout << "  "; }
  std::cout << resource.name() << ": " << resource.can_place_memory() << ", "
    << resource.can_place_agents() << ", " << resource.concurrency() << "\n";
  for (const execution::execution_resource child : resource) {
    print_topology(child, indent + 1);
  }
}

int main(int argc, char * argv[]) {
  auto systemResource = this_system::discover_topology();
  print_topology(systemResource);
}
```
*Listing 3: Example of querying all the system level execution resources*

### Querying relative affinity

The `affinity_query` class template provides an abstraction for a relative affinity value between two `execution_resource`s. This value depends on a particular `affinity_operation` and `affinity_metric`. As a result, the `affinity_query` is templated on `affinity_operation` and `affinity_metric`, and is constructed from two `execution_resource`s. An `affinity_query` is not meant to be meaningful on its own. Instead, users are meant to compare two queries with comparison operators, in order to get a relative magnitude of affinity. If necessary, the value of an `affinity_query` can also be queried through `native_affinity`, though the return value of this is implementation defined.

Below *(listing 4)* is an example of how to query the relative affinity between two `execution_resource`s.

```cpp
auto systemResource = this_system::discover_topology();

auto relativeLatency01 = execution::affinity_query<execution::affinity_operation::read,
  execution::affinity_metric::latency>(systemResource[0], systemResource[1]);

auto relativeLatency02 = execution::affinity_query<execution::affinity_operation::read,
  execution::affinity_metric::latency>(systemResource[0], systemResource[2]);

auto relativeLatency = relativeLatency01 > relativeLatency02;
```
*Listing 4: Example of querying affinity between two `execution_resource`s.*

> [*Note:* This interface for querying relative affinity is a very low-level interface designed to be abstracted by libraries and later affinity policies. *--end note*]

### Execution context

The `execution_context` class provides an abstraction for managing a number of lightweight execution agents executing work on an `execution_resource` and any `execution_resource`s encapsulated by it. An `execution_context` can then provide an executor for executing work and an allocator or polymorphic memory resource for allocating memory. The `execution_context` is constructed with an `execution_resource`. Then, the `execution_context` may execute work or allocate memory for that `execution_resource` and an `execution_resource` that it represents.

Below *(Listing 5)* is an example of how this extended interface could be used to construct an *execution context* from an *execution resource* which is retrieved from the *system’s resource topology*. Once an *execution context* is constructed it can then still be queried for its *execution resource*, and that *execution resource* can be further partitioned.

```cpp
auto systemResource = std::this_system::discover_topology();

execution::execution_context execContext(systemResource[0]);

auto &execResource = execContext.resource();

// systemResource[0] should be equal to execResource

for (const execution::execution_resource res : execResource()) {
    std::cout << res.name()  << "\n";
}
```
*Listing 5: Example of constructing an execution context from an execution resource*

When creating an `execution_context` from a given `execution_resource`, the executors and allocators associated with it are bound to that `execution_resource`. For example, when creating an `execution_resource` from a CPU socket resource, all executors associated with the given socket will spawn execution agents with affinity to the socket partition of the system *(Listing 6)*.

```cpp
auto systemResource = std::this_system::discover_topology();
// FindASocketResource is a user-defined function that finds a 
// resource that is a CPU socket in the given resource list
auto& socket = findASocketResource(systemResource);
execution_contextC{socket} // Associated with the socket
auto executor = eC.executor(); // By transitivity, associated with the socket too
auto socketAllocator = eC.allocator(); // Retrieve an allocator to the closest memory node
std::vector<int, decltype(socketAllocator)> v1(100, socketAllocator);
std::generate(par.on(executor), std::begin(v1), std::end(v1), std::rand);
```
*Listing 6: Example of allocating with affinity to an execution resource*

The construction of an `execution_context` on a component implies affinity (where possible) to the given resource. This guarantees that all executors created from that `execution_context` can access the resources and the internal data structures requires to guarantee the placement of the processor.

Only developers that care about resource placement need to care about obtaining executors and allocations from the correct `execution_context` object. Existing code for vectors and STL (including the Parallel STL interface) remains unaffected.

If a particular policy or algorithm requires to access placement information, the resources associated with the passed executor can be retrieved via the link to the `execution_context`.

### Current resource

The `execution_resource` which underlies the current thread of execution can be queried through `this_thread::get_resource`.

> [*Note:* Binding *threads of execution* can provide performance benefits when used in a way which compliments the application, however incorrect usage can lead to denial of service and therefore can cause loss of performance. *--end note*]

## Header `<execution>` synopsis

    namespace std {
    namespace experimental {
    namespace execution {

    /* Bulk execution affinity properties */

    struct bulk_execution_affinity_t;

    constexpr bulk_execution_affinity_t bulk_execution_affinity;

    /* Execution resource */

    class execution_resource {
     public:

      using pointer = execution_resource *;
      using const_pointer = const execution_resource *;
      using iterator = execution_resource *;
      using const_iterator = const execution_resource *;
      using reference = execution_resource &;
      using const_reference = const execution_resource &;
      using size_type = std::size_t;

      execution_resource() = delete;
      execution_resource(const execution_resource &);
      execution_resource(execution_resource &&);
      execution_resource &operator=(const execution_resource &);
      execution_resource &operator=(execution_resource &&);
      ~execution_resource();

      size_type size() const noexcept;

      const_iterator begin() const noexcept;
      const_iterator end() const noexcept;

      const_reference operator[](int child) const noexcept;

      const_pointer member_of() const noexcept;

      size_t concurrency() const noexcept;

      std::string name() const noexcept;

      bool can_place_memory() const noexcept;
      bool can_place_agent() const noexcept;

    };

    /* Execution context */

    class execution_context {
     public:

      using executor_type = see-below;

      using pmr_memory_resource_type = see-below;

      using allocator_type = see-below;

      execution_context(const execution_resource &) noexcept;

      ~execution_context();

      const execution_resource &resource() const noexcept;

      executor_type executor() const;

      pmr_memory_resource_type &memory_resource() const;

      allocator_type allocator() const;

    };

    /* Affinity query */

    enum class affinity_operation { read, write, copy, move, map };
    enum class affinity_metric { latency, bandwidth, capacity, power_consumption };

    template <affinity_operation Operation, affinity_metric Metric>
    class affinity_query {
     public:

      using native_affinity_type = see-below;
      using error_type = see-below

      affinity_query(execution_resource &&, execution_resource &&) noexcept;

      ~affinity_query();

      native_affinity_type native_affinity() const noexcept;

      friend expected<size_t, error_type> operator==(const affinity_query&, const affinity_query&);
      friend expected<size_t, error_type> operator!=const affinity_query&, const affinity_query&);
      friend expected<size_t, error_type> operator<(const affinity_query&, const affinity_query&);
      friend expected<size_t, error_type> operator>(const affinity_query&, const affinity_query&);
      friend expected<size_t, error_type> operator<=(const affinity_query&, const affinity_query&);
      friend expected<size_t, error_type> operator>=(const affinity_query&, const affinity_query&);

    };

    }  // execution

    /* This system */

    namespace this_system {
      const execution_resource discover_topology();
    }

    /* This thread */

    namespace this_thread {
      std::experimental::execution::execution_resource get_resource() noexcept;
    }

    }  // experimental
    }  // std

*Listing 7: Header synopsis*

## Bulk execution affinity properties

The `bulk_execution_affinity_t` property describes what guarantees executors provide about the binding of *execution agent*s to the underlying *execution resource*s.

bulk_execution_affinity_t provides nested property types and objects as described below. These properties are behavioral properties as described in [[22]][p0443r7] so must adhere to the requirements of behavioral properties and the requirements described below.

| Nested Property Type | Nested Property Name | Requirements |
|----------------------|----------------------|--------------|
| bulk_execution_affinity_t::none_t | bulk_execution_affinity_t::none | A call to an executor's bulk execution function may or may not bind the *execution agent*s to the underlying *execution resource*s. The affinity binding pattern may or may not be consistent across invocations of the executor's bulk execution function.  |
| bulk_execution_affinity_t::scatter_t | bulk_execution_scatter_t::scatter | A call to an executor's bulk execution function must bind the *execution agent*s to the underlying *execution resource*s such that they are distributed across the *execution resource*s where each *execution agent* far from it's preceding and following *execution agent*s. The affinity binding pattern must be consistent across invocations of the executor's bulk execution function. |
| bulk_execution_affinity_t::compact_t | bulk_execution_compact_t::compact | A call to an executor's bulk execution function must bind the *execution agent*s to the underlying *execution resource*s such that they are in sequence across the *execution resource*s where each *execution agent* close to it's preceding and following *execution agent*s. The affinity binding pattern must be consistent across invocations of the executor's bulk execution function. |
| bulk_execution_affinity_t::balanced_t | bulk_execution_balanced_t::balanced | A call to an executor's bulk execution function must bind the *execution agent*s to the underlying *execution resource*s such that they are in sequence and evenly spread across the *execution resource*s where each *execution agent* is close to it's preceding and following *execution agent*s and all *execution resource*s are utilized. The affinity binding pattern must be consistent across invocations of the executor's bulk execution function. |

> [*Note:* The requirements of the `bulk_execution_affinity_t` nested properties do not enforce a specific binding, simply that the binding follows the requirements set out above and that the pattern is consistent across invocations of the bulk execution functions. *--end note*]

> [*Note:* If two *executor*s `e1` and `e2` invoke a bulk execution function in order, where `execution::query(e1, execution::context) == query(e2, execution::context)` is `true` and `execution::query(e1, execution::bulk_execution_affinity) == query(e2, execution::bulk_execution_affinity)` is `false`, this will likely result in `e1` binding *execution agent*s if necessary to achieve the requested affinity pattern and then `e2` rebinding to achieve the new affinity pattern. *--end note*]

> [*Note:* The terms used for the `bulk_execution_affinity_t` nested properties are derived from the OpenMP properties [[33]][openmp-affinity] including the Intel specific balanced affinity binding [[[34]][intel-balanced-affinity] *--end note*]

## Class `execution_resource`

The `execution_resource` class provides an abstraction over a system's hardware, that can allocate memory and/or execute lightweight execution agents. An `execution_resource` can represent further `execution_resource`s. We say that these `execution_resource`s are *members of* this `execution_resource`.

> [*Note:* Creating an `execution_resource` may require initializing the  underlying software abstraction when the `execution_resource` is constructed, in order to discover other `execution_resource`s accessible through it. However, an `execution_resource` is nonowning. *--end note*]

### `execution_resource` constructors

    execution_resource() = delete;

> [*Note:* An implementation of `execution_resource` is permitted to provide non-public constructors to allow other objects to construct them. *--end note*]

### `execution_resource` assignment

    execution_resource(const execution_resource &);
    execution_resource(execution_resource &&);
    execution_resource &operator=(const execution_resource &);
    execution_resource &operator=(execution_resource &&);

### `execution_resource` destructor

    ~execution_resource();

### `execution_resource` operations

    size_t concurrency() const noexcept;

*Returns:* The total concurrency available to this resource. More specifically, the number of *threads of execution* collectively available to this `execution_resource` and any resources which are *members of*, recursively.

    size_type size() const noexcept;

*Returns:* The number of child `execution_resource`s.

    const_iterator begin() const noexcept;

*Returns:* A const iterator to the beggining of the child `execution_resource`s.

    const_iterator end() const noexcept;

*Returns:* A const iterator to the end of the child `execution_resource`s.

    const_reference operator[](int child) const noexcept;

*Returns:* A const reference to the specified child `execution_resource`s.

    const execution_resource &member_of() const noexcept;

*Returns:* The parent `execution_resource`.

    std::string name() const noexcept;

*Returns:* An implementation defined string.

    bool can_place_memory() const noexcept;

*Returns:* If the associated **execution resource* is capable of allocating memory with affinity, 'true'.

    bool can_place_agent() const noexcept;

*Returns:* If the associated **execution resource* is capable of execute with affinity, 'true'.

## Class `execution_context`

The `execution_context` class provides an abstraction for managing a number of lightweight execution agents executing work on an `execution_resource` and any `execution_resource`s encapsulated by it. The `execution_resource` which an `execution_context` encapsulates is referred to as the *contained resource*.

### `execution_context` types

    using executor_type = see-below;

*Requires:* `executor_type` is an implementation defined class which satisfies the general executor requires, as specified by [[22]][p0443r7].

    using pmr_memory_resource_type = see-below;

*Requires:* `pmr_memory_resource_type` is an implementation defined class which inherits from `std::pmr::memory_resource`.

    using allocator_type = see-below;

*Requires:* `allocator_type` is an implementation defined allocator class.

### `execution_context` constructors

    execution_context(const execution_resource &) noexcept;

*Effects:* Constructs an `execution_context` with the provided resource as the *contained resource*.

### `execution_context` destructor
    
    ~execution_context();

*Effects:* May or may not block to wait any work being executed on the *contained resource*.

### `execution_context` operators

    const execution_resource &resource() const noexcept;

*Returns:* A const-reference to the *contained resource*.

    executor_type executor() noexcept;

*Returns:* An executor of type `executor_type` capable of executing work with affinity to the *contained resource*.

*Throws:* An exception `!this->resource().can_place_agents()`.

    pmr::memory_resource &memory_resource() noexcept;

*Returns:* A reference to a polymorphic memory resource of type `pmr_memory_resource_type` capable of allocating with affinity to the *contained resource*.

*Throws:* If `!this->resource().can_place_memory()`.

    allocator_type allocator() const;

*Returns:* An allocator of type `allocator_type` capable of allocating with affinity to the *contained resource*.

*Throws:* If `!this->resource().can_place_memory()`.

## Class template `affinity_query`

The `affinity_query` class template provides an abstraction for a relative affinity value between two `execution_resource`s, derived from a particular `affinity_operation` and `affinity_metric`.

### `affinity_query` types

    using native_affinity_type = see-below;

*Requires:* `native_affinity_type` is an implementation defined integral type capable of storing a native affinity value.

    using error_type = see-below;

*Requires:* `error_type` is an implementation defined integral type capable of storing the an error code value.

### `affinity_query` constructors

    affinity_query(const execution_resource &, const execution_resource &) noexcept;

### `affinity_query` destructor

    ~affinity_query();

### `affinity_query` operators

    native_affinity_type native_affinity() const noexcept;

*Returns:* Unspecified native affinity value.

### `affinity_query` comparisons

    friend expected<size_t, error_type> operator==(const affinity_query&, const affinity_query&);
    friend expected<size_t, error_type> operator!=const affinity_query&, const affinity_query&);
    friend expected<size_t, error_type> operator<(const affinity_query&, const affinity_query&);
    friend expected<size_t, error_type> operator>(const affinity_query&, const affinity_query&);
    friend expected<size_t, error_type> operator<=(const affinity_query&, const affinity_query&);
    friend expected<size_t, error_type> operator>=(const affinity_query&, const affinity_query&);

*Returns:* An `expected<size_t, error_type>` where,
* if the affinity query was successful, the value of type `size_t` represents the magnitude of the relative affinity;
* if the affinity query was not successful, the error is an error of type `error_type` which represents the reason for affinity query failed.

> [*Note:* An affinity query is permitted to fail if affinity between the two execution resources cannot be calculated for any reason, such as the resources are of different vendors or communication between the resources is not possible. *--end note*]

> [*Note:* The comparison operators rely on the availability of the `expected` class template (see P0323r4: std::expected [[30]][p0323r4]), if this does not become available then an alternative error/value construct will be adopted instead. *--end note*]

## Free functions

### `this_system::discover_topology`

The free function `this_system::discover_topology` is provided for discovering the **system topology**.

	const execution_resource discover_topology();

*Returns:* An `execution_resource` object exposing the **system execution resource**.

*Requires:* If `this_system::discover_topology().size() > 0`, `this_system::discover_topology()[0]` be the `execution_resource` use by `std::thread`. Calls to `this_system::discover_topology()` may not introduce a data race with any other call to `this_system::discover_topology()`.

*Effects:* Discovers all **execution resources** available within the system and constructs the **system topology** DAG, describing a read-only snapshot at the point of the call.

*Throws:* Any exception thrown as a result of **system topology** discovery.

### `this_thread::get_resource`

The free function `this_thread::get_resource` is provided for retrieving the `execution_resource` underlying the current thread of execution.

    std::experimental::execution::execution_resource get_resource() noexcept;

*Returns:* The `execution_resource` underlying the current thread of execution.

> [*Note:* The `execution_resource` underlying the current thread of execution may not necessarily be reachable from "top-level" resources visible through `this_system`. *--end note*]


# Future Work

## How should we define the execution context?

This paper currently defines the execution context as a concrete type which provides the essential interface requires to be constructed from an `execution_resource` and to provide an affinity-based `allocator` or `pmr::memory_resource` and `executor`.

However going forward there are a few different directions the execution context could take:
* A) The execution context could be **the** standard execution context type, which can be used polymorphically in place of any concrete execution context type in a similar way to the polymorphic executor [[22]][p0443r7]. This approach allows it to interoperate well with any concrete execution context type, however it may be very difficult to define exactly what this type should look like as the different kinds of execution contexts are still being developed and all the different requirements are still to be fully understood.
* B) The execution context could be a concrete executor type itself, used solely for the purpose of being constructed from and managing a set of `execution_resource`s. This approach would allow the execution context to be tailored specifically for its intended purpose, but would hinder interoperability with other concrete execution context types.
* C) The execution context could be simply a concept, similar to `OnewayExecutor` or `BulkExecutor` for executors, that requires the execution context type to provide the required interface for managing *execution_resource*s. This approach would allow for any concrete execution context type to support the necessary interface for managing execution resources by simply implementing the requirements of the concept. It would also avoid defining any concrete or generic execution context type.

| Straw Poll |
|------------|
| Should the execution context be a generic polymorphic execution context, as described above in option A? |
| Should the execution context be a concrete type specifically for the purpose of managing execution resources, as described above in option B? |
| Should the execution context be a concept, as described above in option C? |

## Who should have control over bulk execution affinity?

This paper currently proposes the `bulk_execution_affinity_t` properties and it's nested properties for allowing an *executor* to make guarantees as to how *execution agent*s are bound to the underlying *execution resource*s. However providing control at this level may lead to *execution agent*s being bound to *execution resource*s within a critical path. A possible solution to this is to allow the *execution context* to be configured with `bulk_execution_affinity_t` nested properties, either instead of the *executor* property or in addition. This would allow the binding of *threads of execution* to be performed at the time of the *execution context* creation.

| Straw Poll |
|------------|
| Should the *execution context* be able to manage the binding of all *threads of execution* which it manages using the `bulk_execution_affinity_t` nested properties? |
| Should the *executor* be able to manage the binding of all *execution agent*s which it manages using the `bulk_execution_affinity_t` nested properties? |
| Should both the *execution context* and the *executor* be able to manage the binding of *threads of execution* and subsequently *execution agent*s using the `bulk_execution_affinity_t` nested properties? |

## Migrating data from memory allocated in one partition to another

With the ability to place memory with affinity comes the ability to define algorithms or memory policies which describe at a higher level how memory is distributed across large systems. Some examples of these are pinned, first touch, and scatter. This is outside the scope of this paper, though we would like to investigate this in a future paper.

| Straw Poll |
|------------|
| Should the interface provide a way of migrating data between partitions? |

## Level of abstraction

The current proposal provides an interface for querying whether an `execution_resource` can allocate and/or execute work, it can provide the concurrency it supports and it can provide a name. We also provide the `affinity_query` structure for querying the relative affinity metrics between two `execution_resource`s. However, this may not be enough information for users to take full advantage of the system. For example, they may also want to know what kind of memory is available or the properties by which work is executed. We decided that attempting to enumerate the various hardware components would not be ideal, as that would make it harder for implementers to support new hardware. We think a better approach would be to parameterize the additional properties of hardware such that hardware queries could be much more generic.

We may wish to mirror the design of the executors proposal [[22]][p0443r7] and have a generic query interface using properties for querying information about an `execution_resource`. We expect that an implementation may provide additional nonstandard, implementation-specific queries.

| Straw Poll |
|------------|
| Is this the correct approach to take? If so, what should such an interface look like and what kind of hardware properties should we expose? |

# Acknowledgments

Thanks to Christopher Di Bella, Toomas Remmelg, and Morris Hafner for their reviews and suggestions.

# References

[p0687r0]: http://www.open-std.org/jtc1/sc22/wg21/docs/papers/2017/p0687r0.pdf
[[1]][p0687r0] P0687r0: Data Movement in C++

[design-of-openmp]: https://link.springer.com/chapter/10.1007/978-3-642-30961-8_2
[[2]][design-of-openmp] The Design of OpenMP Thread Affinity

[3] Euro-Par 2011 Parallel Processing: 17th International, Affinity Matters

[hwloc]: https://www.open-mpi.org/projects/hwloc/
[[4]][hwloc] Portable Hardware Locality

[sycl-1-2-1]: https://www.khronos.org/registry/SYCL/specs/sycl-1.2.1.pdf
[[5]][sycl-1-2-1] SYCL 1.2.1

[opencl-2-2]: https://www.khronos.org/registry/OpenCL/specs/opencl-2.2.pdf
[[6]][opencl-2-2] OpenCL 2.2

[HSA]: http://www.hsafoundation.com/standards/
[[7]][HSA] HSA

[openmp-5]: http://www.openmp.org/wp-content/uploads/openmp-TR5-final.pdf
[[8]][openmp-5] OpenMP 5.0

[cpuaff]: https://github.com/dcdillon/cpuaff
[[9]][cpuaff] cpuaff

[pmem]: http://pmem.io/
[[10]][pmem] Persistent Memory Programming

[memkid]: https://github.com/memkind/memkind
[[11]][memkid] MEMKIND

[solaris-pbind]: https://docs.oracle.com/cd/E26502_01/html/E29031/pbind-1m.html
[[12]][solaris-pbind] Solaris pbind()

[linux-sched-setaffinity]: https://linux.die.net/man/2/sched_setaffinity
[[13]][linux-sched-setaffinity] Linux sched_setaffinity() 

[windows-set-thread-affinity-mask]: https://msdn.microsoft.com/en-us/library/windows/desktop/ms686247(v=vs.85).aspx
[[14]][windows-set-thread-affinity-mask] Windows SetThreadAffinityMask()

[chapel]: https://chapel-lang.org/
[[15]][chapel] Chapel

[x10]: http://x10-lang.org/
[[16]][x10] X10

[upc++]: https://bitbucket.org/berkeleylab/upcxx/wiki/Home
[[17]][upc++] UPC++

[tbb]: https://www.threadingbuildingblocks.org/
[[18]][tbb] TBB

[hpx]: https://github.com/STEllAR-GROUP/hpx
[[19]][hpx] HPX

[madness]: https://github.com/m-a-d-n-e-s-s/madness
[[20]][madness] MADNESS

[lstopo]: https://www.open-mpi.org/projects/hwloc/lstopo/
[[21]][lstopo] Portable Hardware Locality Istopo

[p0443r7]:
http://www.open-std.org/jtc1/sc22/wg21/docs/papers/2018/p0443r7.html
[[22]][p0443r7] A Unified Executors Proposal for C++

[p0737r0]: http://www.open-std.org/jtc1/sc22/wg21/docs/papers/2017/p0737r0.html
[[23]][p0737r0] P0737r0 : Execution Context of Execution Agents

[exposing-locality]: https://docs.google.com/viewer?a=v&pid=sites&srcid=bGJsLmdvdnxwYWRhbC13b3Jrc2hvcHxneDozOWE0MjZjOTMxOTk3NGU3
[[24]][exposing-locality] Exposing the Locality of new Memory Hierarchies to HPC Applications

[mpi]: http://mpi-forum.org/docs/
[[25]][mpi] MPI

[pvm]: http://www.csm.ornl.gov/pvm/
[[26]][pvm] Parallel Virtual Machine

[pvm-callback]: http://etutorials.org/Linux+systems/cluster+computing+with+linux/Part+II+Parallel+Programming/Chapter+11+Fault-Tolerant+and+Adaptive+Programs+with+PVM/11.2+Building+Fault-Tolerant+Parallel+Applications/
[[27]][pvm-callback] Building Fault-Tolerant Parallel Applications

[mpi-post-failure-recovery]: http://journals.sagepub.com/doi/10.1177/1094342013488238
[[28]][mpi-post-failure-recovery] Post-failure recovery of MPI communication capability

[mpi-fault-tolerance]: http://www.mcs.anl.gov/~lusk/papers/fault-tolerance.pdf
[[29]][mpi-fault-tolerance] Fault Tolerance in MPI Programs

[p0323r4]: http://www.open-std.org/jtc1/sc22/wg21/docs/papers/2017/p0323r4.html
[[30]][p0323r4] p0323r4 std::expected

[movidius]: https://developer.movidius.com/
[[31]][movidius]: Intel® Movidius™ Neural Compute Stick

[madness-journal]: http://dx.doi.org/10.1137/15M1026171
[[32]][madness-journal] MADNESS: A Multiresolution, Adaptive Numerical Environment for Scientific Simulation

[openmp-affinity]: http://pages.tacc.utexas.edu/~eijkhout/pcse/html/omp-affinity.html
[[33]][openmp-affinity] OpenMP topic: Affinity

[intel-balanced-affinity]: https://software.intel.com/en-us/node/522518
[[34]][intel-balanced-affinity] Balanced Affinity Type<|MERGE_RESOLUTION|>--- conflicted
+++ resolved
@@ -16,15 +16,12 @@
 
 ### P0796r3 (SAN 2018)
 
-<<<<<<< HEAD
+* Remove reference counting requirement from `execution_resource`.
+* Change lifetime model of `execution_resource`: it now either consistently identifies some underlying resource, or is invalid; context creation rejects an invalid resource.ster
+* Remove `this_thread::bind` & `this_thread::unbind` interfaces.
 * Make `execution_resource`s iterable by replacing `execution_resource::resources` with `execution_resource::begin` and `execution_resource::end`.
 * Add `size` and `operator[]` for `execution_resource`.
 * Rename `this_system::get_resources` to `this_system::discover_topology`.
-=======
-* Remove reference counting requirement from `execution_resource`.
-* Change lifetime model of `execution_resource`: it now either consistently identifies some underlying resource, or is invalid; context creation rejects an invalid resource.ster
-* Remove `this_thread::bind` & `this_thread::unbind` interfaces.
->>>>>>> 392bcd81
 
 ### P0796r2 (RAP 2018)
 
@@ -279,17 +276,13 @@
 
 The **system topology** can be discovered by calling `this_system::discover_topology`. This will discover all **execution resources** available within the system and construct the **system topology** DAG, describing a read-only snapshot at the point of the call, and then return an `execution_resource` object exposing the **system execution resource**.
 
-> [*Note:* A call to `this_system::discover_topology` may invoke C++ library calls, system calls or third party library APIs required to discover certain **execution resources**. *--end note*]
+A call to `this_system::discover_topology` may invoke C++ library, system or third party library API calls required to discover certain **execution resources**. However, `this_system::discover_topology` must be thread safe and must initialize and finalize any OS or third-party state before returning.
 
 ### Execution resources
 
 An `execution_resource` is a lightweight structure which identifies a particular **execution resource** within a snapshot of the **system topology**. It can be queried for whether the associated **execution resource** can allocate memory via `can_place_memory`, whether the associated **execution resource** can execute work via `can_place_agents`, and for a name via `name`.
 
-<<<<<<< HEAD
 An `execution_resource` object can be queried for a pointer to it's parent `execution_resource` via `member_of`, and can also be iterated over for it's child `execution_resource`s via `begin` and `end`.
-=======
-The system topology is made up of a number of system-level `execution_resource`s, which can be queried through `this_system::get_resources` which returns a `std::vector`. A run-time library may initialize the `execution_resource`s available within the system dynamically. However, `this_system::get_resources` must be thread safe and must initialize and finalize any third-party or OS state before returning.
->>>>>>> 392bcd81
 
 An `execution_resource` object can also be queried for the amount concurrency it can provide, the total number of **threads of execution** supported by the associated **execution resource**.
 
@@ -568,7 +561,7 @@
 
 *Returns:* A const reference to the specified child `execution_resource`s.
 
-    const execution_resource &member_of() const noexcept;
+    const_pointer member_of() const noexcept;
 
 *Returns:* The parent `execution_resource`.
 
