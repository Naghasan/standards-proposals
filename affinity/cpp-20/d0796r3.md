# D0796r3: Supporting Heterogeneous & Distributed Computing Through Affinity

**Date: 2018-08-12**

**Audience: SG1, LEWG, LWG, SG14**

**Authors: Gordon Brown, Ruyman Reyes, Michael Wong, H. Carter Edwards, Thomas Rodgers, Mark Hoemmen**

**Contributors: Patrice Roy, Carl Cook, Jeff Hammond, Hartmut Kaiser, Christian Trott, Paul Blinzer, Alex Voicu**

**Emails: gordon@codeplay.com, ruyman@codeplay.com, michael@codeplay.com, hedwards@nvidia.com, rodgert@twrodgers.com, mhoemme@sandia.gov**

**Reply to: gordon@codeplay.com**

# Changelog

### P0796r3 (SAN 2018)

<<<<<<< HEAD
* Remove `this_thread::bind` & `this_thread::unbind` interface.s
=======
* Remove reference counting requirement from `execution_resource`.
* Change lifetime model of `execution_resource`: it now either consistently identifies some underlying resource, or is invalid; context creation rejects an invalid resource.
>>>>>>> 926634e1

### P0796r2 (RAP 2018)

* Introduce a free function for retrieving the execution resource underlying the current thread of execution.
* Introduce `this_thread::bind` & `this_thread::unbind` for binding and unbinding a thread of execution to an execution resource.
* Introduce `bulk_execution_affinity` executor properties for specifying affinity binding patterns on bulk execution functions.

### P0796r1 (JAX 2018)

* Introduce proposed wording.
* Based on feedback from SG1, introduce a pair-wise interface for querying the relative affinity between execution resources.
* Introduce an interface for retrieving an allocator or polymorphic memory resource.
* Based on feedback from SG1, remove requirement for a hierarchical system topology structure, which doesn't require a root resource.

### P0796r0 (ABQ 2017)

* Initial proposal.
* Enumerate design space, hierarchical affinity, issues to the committee.

# Abstract

This paper provides an initial meta-framework for the drives toward an execution and memory affinity model for C++.  It accounts for feedback from the Toronto 2017 SG1 meeting on Data Movement in C++ [[1]][p0687r0] that we should define affinity for C++ first, before considering inaccessible memory as a solution to the separate memory problem towards supporting heterogeneous and distributed computing.

This paper is split into two main parts:

1. A series of executor properties which can be used to apply affinity requirements to bulk execution functions.
2. An interface for discovering the execution resources within the system topology and querying relative affinity of execution resources.

# Motivation

*Affinity* refers to the "closeness" in terms of memory access performance, between running code, the hardware execution resource on which the code runs, and the data that the code accesses.  A hardware execution resource has "more affinity" to a part of memory or to some data, if it has lower latency and/or higher bandwidth when accessing that memory / those data.

On almost all computer architectures, the cost of accessing different data may differ. Most computers have caches that are associated with specific processing units. If the operating system moves a thread or process from one processing unit to another, the thread or process will no longer have data in its new cache that it had in its old cache. This may make the next access to those data slower. Many computers also have a Non-Uniform Memory Architecture (NUMA), which means that even though all processing units see a single memory in terms of programming model, different processing units may still have more affinity to some parts of memory than others. NUMA exists because it is difficult to scale non-NUMA memory systems to the performance needed by today's highly parallel computers and applications.

One strategy to improve applications' performance, given the importance of affinity, is processor and memory *binding*. Keeping a process bound to a specific thread and local memory region optimizes cache affinity. It also reduces context switching and unnecessary scheduler activity. Since memory accesses to remote locations incur higher latency and/or lower bandwidth, control of thread placement to enforce affinity within parallel applications is crucial to fuel all the cores and to exploit the full performance of the memory subsystem on NUMA computers. 

Operating systems (OSes) traditionally take responsibility for assigning threads or processes to run on processing units. However, OSes may use high-level policies for this assignment that do not necessarily match the optimal usage pattern for a given application. Application developers must leverage the placement of memory and *placement of threads* for best performance on current and future architectures. For C++ developers to achieve this, native support for *placement of threads and memory* is critical for application portability. We will refer to this as the *affinity problem*. 

The affinity problem is especially challenging for applications whose behavior changes over time or is hard to predict, or when different applications interfere with each other's performance. Today, most OSes already can group processing units according to their locality and distribute processes, while keeping threads close to the initial thread, or even avoid migrating threads and maintain first touch policy. Nevertheless, most programs can change their work distribution, especially in the presence of nested parallelism.

Frequently, data are initialized at the beginning of the program by the initial thread and are used by multiple threads. While some OSes automatically migrate threads or data for better affinity, migration may have high overhead. In an optimal case, the OS may automatically detect which thread access which data most frequently, or it may replicate data which are read by multiple threads, or migrate data which are modified and used by threads residing on remote locality groups. However, the OS often does a reasonable job, if the machine is not overloaded, if the application carefully uses first-touch allocation, and if the program does not change its behavior with respect to locality.

Consider a code example *(Listing 1)* that uses the C++17 parallel STL algorithm `for_each` to modify the entries of a `valarray` `a`.  The example applies a loop body in a lambda to each entry of the `valarray` `a`, using an execution policy that distributes work in parallel across multiple CPU cores. We might expect this to be fast, but since `valarray` containers are initialized automatically and automatically allocated on the master thread's memory, we find that it is actually quite slow even when we have more than one thread.

```cpp
// C++ valarray STL containers are initialized automatically.
// First-touch allocation thus places all of a on the master.
std::valarray<double> a(N);

// Data placement is wrong, so parallel update is slow.
std::for_each(std::execution::par, std::begin(a), std::end(a), 
              [=] (double& a_i) { a_i *= scalar; });
	      
// Use future affinity interface to migrate data at next
// use and move pages closer to next accessing thread.
...
// Faster, because data are local now.
std::for_each(std::execution::par, std::begin(a), std::end(a), 
              [=] (double& a_i) { a_i *= scalar; });
```
*Listing 1: Parallel vector update example*

The affinity interface we propose should help computers achieve a much higher fraction of peak memory bandwidth when using parallel algorithms. In the future, we plan to extend this to heterogeneous and distributed computing. This follows the lead of OpenMP [[2]][design-of-openmp], which has plans to integrate its affinity model with its heterogeneous model [3]. (One of the authors of this document participated in the design of OpenMP's affinity model.)

# Background Research: State of the Art

The problem of effectively partitioning a system’s topology has existed for some time, and there are a range of third-party libraries and standards which provide APIs to solve the problem. In order to standardize this process for C++, we must carefully look at all of these approaches and identify which we wish to adopt. Below is a list of the libraries and standards from which this proposal will draw:

* Portable Hardware Locality [[4]][hwloc]
* SYCL 1.2 [[5]][sycl-1-2-1]
* OpenCL 2.2 [[6]][opencl-2-2]
* HSA [[7]][HSA]
* OpenMP 5.0 [[8]][openmp-5]
* cpuaff [[9]][cpuaff]
* Persistent Memory Programming [[10]][pmem]
* MEMKIND [[11]][memkid]
* Solaris pbind() [[12]][solaris-pbind]
* Linux sched_setaffinity() [[13]][linux-sched-setaffinity]
* Windows SetThreadAffinityMask() [[14]][windows-set-thread-affinity-mask]
* Chapel [[15]][chapel]
* X10 [[16]][x10]
* UPC++ [[17]][upc++]
* TBB [[18]][tbb]
* HPX [[19]][hpx]
* MADNESS [[20]][madness][[32]][madness-journal]

Libraries such as the [Portable Hardware Locality (hwloc) library][hwloc] provide a low level of hardware abstraction, and offer a solution for the portability problem by supporting many platforms and operating systems. This and similar approaches use a tree structure to represent details of CPUs and the memory system. However, even some current systems cannot be represented correctly by a tree, if the number of hops between two sockets varies between socket pairs [[2]][design-of-openmp].

Some systems give additional user control through explicit binding of threads to processors through environment variables consumed by various compilers, system commands, or system calls.  Examples of system commands include Linux's `taskset` and `numactl`, and Windows' `start /affinity`.  System call examples include Solaris' `pbind()`, Linux's `sched_setaffinity()`, and Windows' `SetThreadAffinityMask()`.

## Problem Space

In this paper we describe the problem space of affinity for C++, the various challenges which need to be addressed in defining a partitioning and affinity interface for C++, and some suggested solutions.  These include:

* How to represent, identify and navigate the topology of execution resources available within a heterogeneous or distributed system.
* How to query and measure the relative affinity between different execution resources within a system.
* How to bind execution and allocation particular execution resource(s).
* What kind of and level of interface(s) should be provided by C++ for affinity.

Wherever possible, we also evaluate how an affinity-based solution could be scaled to support both distributed and heterogeneous systems. We also have addressed some aspects of dynamic topology discovery.

There are also some additional challenges which we have been investigating but are not yet ready to be included in this paper, and which will be presented in a future paper:

* How to migrate memory work and memory allocations between execution resources.
* More general cases of dynamic topology discovery.
* Fault tolerance, as it relates to dynamic topology.

### Querying and representing the system topology

The first task in allowing C++ applications to leverage memory locality is to provide the ability to query a *system* for its *resource topology* (commonly represented as a tree or graph) and traverse its *execution resources*.

The capability of querying underlying *execution resources* of a given *system* is particularly important towards supporting affinity control in C++. The current proposal for executors [[22]][p0443r7] mentions execution resources in passing, but leaves the term largely unspecified. This is intentional: *execution resources* will vary greatly between one implementation and another, and it is out of the scope of the current executors proposal to define those. There is current work [[23]][p0737r0] on extending the executors proposal to describe a typical interface for an *execution context*. In this paper a typical *execution context* is defined with an interface for construction and comparison, and for retrieving an *executor*, waiting on submitted work to complete and querying the underlying *execution resource*. Extending the executors interface to provide topology information can serve as a basis for providing a unified interface to expose affinity. This interface cannot mandate a specific architectural definition, and must be generic enough that future architectural evolutions can still be expressed.

Two important considerations when defining a unified interface for querying the *resource topology* of a *system*, are (a) what level of abstraction such an interface should have, and (b) at what granularity it should describe the typology's *execution resources*. As both the level of abstraction of an *execution resource* and the granularity that it is described in will vary greatly from one implementation to another, it’s important for the interface to be generic enough to support any level of abstraction. To achieve this we propose a generic hierarchical structure of *execution resources*, each *execution resource* being composed of other *execution resources* recursively. Each *execution resource* within this hierarchy can be used to place memory (i.e., allocate memory within the *execution resource’s* memory region), place execution (i.e. bind an execution to an *execution resource’s execution agents*), or both.

For example, a NUMA system will likely have a hierarchy of nodes, each capable of placing memory and placing agents.  A system with both CPUs and GPUs (programmable graphics processing units) may have GPU local memory regions capable of placing memory, but not capable of placing agents.

Nowadays, there are various APIs and libraries that enable this functionality. One of the most commonly used is [Portable Hardware Locality (hwloc)][hwloc]. Hwloc presents the hardware as a tree, where the root node represents the whole machine and subsequent levels represent different partitions depending on different hardware characteristics. The picture below shows the output of the hwloc visualization tool (lstopo) on a 2-socket Xeon E5300 server. Note that each socket is represented by a package in the graph. Each socket contains its own cache memories, but both share the same NUMA memory region. Note also that different I/O units are visible underneath. Placement of these I/O units with respect to memory and threads can be critical to performance. The ability to place threads and/or allocate memory appropriately on the different components of this system is an important part of the process of application development, especially as hardware architectures get more complex. The documentation of lstopo [[21]][lstopo] shows more interesting examples of topologies that appear on today's systems.

![alt text](hwloc-topology.png "Hwloc topology")

The interface of `thread_execution_resource_t` proposed in the execution context proposal [[23]][p0737r0] proposes a hierarchical approach where there is a root resource and each resource has a number of child resources. However, systems are becoming increasingly non-hierarchical and a traditional tree-based representation of a *system’s resource topology* may not suffice any more [[24]][exposing-locality]. The HSA standard solves this problem by allowing a node in the topology to have multiple parent nodes [19].

The interface for querying the *resource topology* of a *system* must be flexible enough to allow querying all *execution resources* available under an *execution context*, querying the *execution resources* available to the entire system, and constructing an *execution context* for a particular *execution resource*. This is important, as many standards such as OpenCL [[6]][opencl-2-2] and HSA [[7]][hsa] require the ability to query the *resource topology* available in a *system* before constructing an *execution context* for executing work.

> For example, an implementation may provide an execution context for a particular execution resource such as a static thread pool or a GPU context for a particular GPU device, or an implementation may provide a more generic execution context which can be constructed from a number of CPU and GPU devices query-able through the system resource topology.

### Topology discovery & fault tolerance

In traditional single-CPU systems, users may reason about the execution resources with standard constructs such as `std::thread`, `std::this_thread` and `thread_local`. This is because the C++ machine model requires that a system have **at least one thread of execution, some memory, and some I/O capabilities**. Thus, for these systems, users may make some assumptions about the system resource topology as part of the language and its supporting standard library. For example, one may always ask for the available hardware concurrency, since there is always at least one thread, and one may always use thread-local storage.

This assumption, however, does not hold on newer, more complex systems, especially on heterogeneous systems. On these systems, even the type and number of high-level resources available in a particular *system* is not known until the physical hardware attached to a particular system has been identified by the program. This often happens as part of a run-time initialization API [[6]][opencl-2-2] [[7]][hsa] which makes the resources available through some software abstraction. Furthermore, the resources which are identified often have different levels of parallel and concurrent execution capabilities. We refer to this process of identifying resources and their capabilities as *topology discovery*, and we call the point at the point at which this occurs the *point of discovery*.

An interesting question which arises here is whether the *system resource topology* should be fixed at the *point of discovery*, or whether it should be allowed to change during later program execution. We can identify two main reasons for allowing the *system resource topology* to be dynamic after the *point of discovery*: (a) *dynamic resource discovery*, and (b) *fault tolerance*.

In some systems, hardware can be attached to the system while the program is executing.  For example, users may plug in a USB-compute device [[31]][movidius] while the application is running to add additional computational power, or users may have access to hardware connected over a network, but only at specific times. Support for *dynamic resource discovery* would let programs target these situations natively and be reactive to changes to the resources available to a system.

Other applications, such as those designed for safety-critical environments, must be able to recover from hardware failures. This requires that the resources available within a system can be queried and can be expected to change at any point during the execution of a program. For example, a GPU may overheat and need to be disabled, yet the program must continue at all costs. *Fault tolerance* would let programs query the availability of resources and handle failures. This could facilitate reliable programming of heterogeneous and distributed systems.

From a historic perspective, programming models for traditional high-performance computing (HPC) have taken different approaches to *dynamic resource discovery*. MPI (Message Passing Interface) [[25]][mpi] originally (in MPI-1) did not support *dynamic resource discovery*. All processes which were capable of communicating with each other would be identified and fixed at the *point of discovery*, which (from the programmer's perspective) is `MPI_Init`. PVM (Parallel Virtual Machine) [[26]][pvm] enabled resources to be discovered at run time, using an alternative execution model of manually spawning processes from the main process. This led MPI-2 to introduce the feature. However, MPI programs do not commonly use this feature, and generally prefer the execution model of having all processes fixed at initialization. Some distributed-memory parallel programming models for HPC support dynamic process spawning, but the typical way that HPC users access large-scale computing resources requires fixed-size batch allocations that restrict truly dynamic process spawning. 

Some of these programming models also address *fault tolerance*. In particular, PVM has native support for this, providing a mechanism [[27]][pvm-callback] which can notify a program when a resource is added or removed from a system. MPI lacks a native *fault tolerance* mechanism, but there have been efforts to implement fault tolerance on top of MPI [[28]][mpi-post-failure-recovery] or by extensions[[29]][mpi-fault-tolerance].

Due to the complexity involved in standardizing *dynamic resource discovery* and *fault tolerance*, these are currently out of the scope of this paper. However, we leave open the possibility of accommodating both in the future, by not overconstraining *resources*' lifetimes (see next section).

### Resource lifetime

The initial solution may only target systems with a single addressable memory region. It may thus exclude devices like discrete GPUs. However, in order to maintain a unified interface going forward, the initial solution should consider these devices and be able to scale to support them in the future. In particular, in order to support heterogeneous systems, the abstraction must let the interface query the *resource topology* of the *system* in order to perform device discovery.

The *resource* objects returned from the *topology discovery interface* are opaque, implementation-defined objects. They would not perform any scheduling or execution functionality which would be expected from an *execution context*, and they would not store any state related to an execution. Instead, they would simply act as an identifier to a particular partition of the *resource topology*. This means that the lifetime of a *resource* retrieved from an *execution context* must not be tied to the lifetime of that *execution context*.

The lifetime of a *resource* instance refers to both validity and uniqueness. First, if a *resource* instance exists, does it point to a valid underlying hardware or software resource? That is, could an instance's validity ever change at run time? Second, could a *resource* instance ever point to a different (but still valid) underlying resource? It suffices for now to define "point to a valid underlying resource" informally. We will elaborate this idea later in this proposal.

Creation of a *context* expresses intent to use the *resource*, not just to view it as part of the *resource topology*. Thus, if a *resource* could ever cease to point to a valid underlying resource, then users must not be allowed to create a *context* from the resource instance, or launch executions with that context. *Context* construction, and use of an *executor* with that *context* to launch an execution, both assert validity of the *context*'s *resource*.

If a *resource* is valid, then it must always point to the same underlying thing. For example, a *resource* cannot first point to one CPU core, and then suddenly point to a different CPU core. *Contexts* can thus rely on properties like binding of operating system threads to CPU cores. However, the "thing" to which a *resource* points may be a dynamic, possibly software-managed pool of hardware. Here are three examples of this phenomenon:

   1. The "hardware" may actually be a virtual machine (VM). At any point, the VM may pause, migrate to different physical hardware, and resume. If the VM presents the same virtual hardware before and after the migration, then the *resources* that an application running on the VM sees should not change.
   2. The OS may maintain a pool of a varying number of CPU cores as a shared resource among different user-level processes. When a process stops using the resource, the OS may reclaim cores. It may make sense to present this pool as an *execution resource*.
   3. A low-level device driver on a laptop may switch between a "discrete" GPU and an "integrated" GPU, depending on utilization and power constraints. If the two GPUs have the same instruction set and can access the same memory, it may make sense to present them as a "virtualized" single *execution resource*.

In summary, a *resource* either identifies a thing uniquely, or harmlessly points to nothing. The section that follows will justify and explain this.

#### Permit dynamic resource lifetime

We should not assume that *resource* instances have the same lifetime as the running application. For example, some hardware accelerators like GPUs require calling an initialization function before a running application may use the accelerator, and calling a finalization function after using the accelerator. The software interface for the accelerator may not even be available at application launch time. For instance, the interface may live in a dynamic library that users may load at run time. In the case of a pool of CPU cores managed by the operating system, the application might have to request access to the pool at run time, and the operating system may have to do some work in order to reserve CPU cores and set them up for use in the pool. Applications that do not use the pool should not have to pay this setup cost. The more general cases of dynamic resource discovery and fault tolerance, that we discussed above, also call for dynamic *resource* lifetimes.

#### Resources should not reference count

We considered mandating that *execution resources* use reference counting, just like `shared_ptr`. This would clearly define resources' lifetimes. However, there are several arguments against requiring reference counting. 

   1. Holding a reference to the *execution resource* would prevent  execution from shutting down, thus (potentially) deadlocking the program.
   2. Not all kinds of *resources* may have lifetimes that fit reference counting semantics. Some kinds of GPU *resources* only exist during  execution, for example; those *resources* cannot be valid if they escape the scope of code that executes on the GPU. In general, programming models that let a "host" processor launch code on a "different processor" have this issue.
   3. Reference counting could have unattractive overhead if accessed concurrently, especially if code wants to traverse a particular subset of the *resource topology* inside a region executing on the GPU (e.g., to access GPU scratch memory).
   4. Since users can construct arbitrary data structures from *resources* in a *resource hierarchy*, the proposal would need another *resource* type analogous to `weak_ptr`, in order to avoid circular dependencies that could prevent releasing *resources*.
   5. There is no type currently in the Standard that has reference-counting semantics, but does not have `shared_` in its name (e.g., `shared_ptr` and `shared_future`). Adding a type like this sets a bad precedent for types with hidden costs and correctness issues (see (4)).

#### What does validity of a resource mean?

Here, we elaborate on what it means for a *resource* to be "valid." This proposal lets users encounter a *resource* either while traversing the *resource topology*, or through a *context* that uses the *resource*. "Viewing" the *resource* in the *resource topology* implies a lower level of "commitment" or "permanence" than using the *resource* in a *context*. In particular,

   1. Querying the system topology returns a structure of opaque identifiers, the `execution_resource`s, representing a snapshot of the current state of the *system*.
   2. The query may require temporarily initializing underlying resources, but those underlying resources need not stay active after the query.
   3. Ability to iterate a *resource*'s children in the *resource topology* need not imply ability to create a *context* from that *resource*.
   4. Creating a *context* from a *resource* asserts *resource* validity. If the *resource* is invalid, *context* creation must fail. (Compare to how MPI functions report an error if they are called after `MPI_Finalize` has been called on that process.)
   5. Use of a *context* to launch execution asserts *resource* validity, and must thus fail if the *resource* is no longer valid.

Here is a concrete example. Suppose that company "Aleph" makes an accelerator that can be viewed as a *resource*, and that has its own child *resources*. Users must call `Aleph_initialize()` in order to see the accelerator and its children as *resources* in the *resource topology*. Users must call `Aleph_finalize()` when they are done using the accelerator. 

 Questions:

   1. What should happen if users are traversing the *resource topology*, but never use the accelerator's *resource* (other than to iterate past it), and something else concurrently calls `Aleph_finalize()`?
   2. What should happen if users are traversing the accelerator's child *resources*, and something else concurrently calls `Aleph_finalize()`?
   3. What should happen if users try to create an *execution context* from the accelerator's *resource*, after `Aleph_finalize()` has been called?
   4. What should happen to outstanding *execution contexts* that use the accelerator's *resource*, if something calls `Aleph_finalize()` after the *context* was created?

 Answers:

  1. Nothing bad must happen. Topology queries return a snapshot. Users must be able to iterate past an invalidated *resource*. If users are iterating a *resource* R's children and one child becomes invalid, that must not invalidate R or the iterators to its children.
   2. Iterating the children after invalidation of the parent must not be undefined behavior, but the child *resources* remain invalid. Attempts to view and iterate the children of the child *resources* may (but need not) fail. 
   3. *Context* creation asserts *resource* validity. If the *resource* is invalid, *context* creation must fail.  (Compare to how MPI functions report an error if they are called after `MPI_Finalize` has been called on that process.)
   4. Use of a *context* in an *executor* to launch execution asserts *resource* validity, and must thus fail if the *resource* is not longer valid.

### Querying the relative affinity of partitions

In order to make decisions about where to place execution or allocate memory in a given *system’s resource topology*, it is important to understand the concept of affinity between different *execution resources*. This is usually expressed in terms of latency between two resources. Distance does not need to be symmetric in all architectures.

The relative position of two components in the topology does not necessarily indicate their affinity. For example, two cores from two different CPU sockets may have the same latency to access the same NUMA memory node.

This feature could be easily scaled to heterogeneous and distributed systems, as the relative affinity between components can apply to discrete heterogeneous and distributed systems as well.

# Proposal

## Overview

In this paper we propose an interface for querying and representing the execution resources within a system, querying the relative affinity metric between those execution resources, and then using those execution resources to allocate memory and execute work with affinity to the underlying hardware. The interface described in this paper builds on the existing interface for executors and execution contexts defined in the executors proposal [[22]][p0443r7].

### Interface granularity

In this paper is split into two main parts:
* A series of executor properties describe desired behavior when using parallel algorithms or libraries. These properties provide a low granularity and is aimed at users who may have little or no knowledge of the system architecture.
* A series of execution resource topology mechanisms for discovering detailed information about the system's topology and affinity properties which can be used to hand optimize parallel applications and libraries for the best performance. These mechanisms provide a high granularity and is aimed at users who have a high knowledge of the system architecture.

## Executor properties

### Bulk execution affinity

In this paper we propose an executor property group called `bulk_execution_affinity` which contains the nested properties `none`, `balanced`, `scatter` or `compact`. Each of these properties, if applied to an *executor* enforce a particular guarantee of execution agent binding to the *execution resource*s associated with the *executor* in a particular pattern.

Below *(Listing 2)* is an example of executing a parallel task over 8 threads using `bulk_execute`, with the affinity binding `bulk_execution_affinity.scatter`.

```cpp
{
  auto exec = executionContext.executor();

  auto affExec = execution::require(exec, execution::bulk,
    execution::bulk_execution_affinity.scatter);

  affExec.bulk_execute([](std::size_t i, shared s) {
    func(i);
  }, 8, sharedFactory);
}

```
*Listing 2: Example of using the bulk_execution_affinity property*

## Execution resource topology

### Execution resources

An `execution_resource` is a lightweight structure which acts as an identifier to particular piece of hardware within a system. It can be queried for whether it can allocate memory via `can_place_memory`, whether it can execute work via `can_place_agents`, and for its name via `name`. An `execution_resource` can also represent other `execution_resource`s. We call these *members of* that `execution_resource`, and can be queried via `resources`. Additionally the `execution_resource` which another is a *member of* can be queried via `member_of`. An `execution_resource` can also be queried for the concurrency it can provide, the total number of *threads of execution* supported by that *execution_resource*, and all resources it represents.

> [*Note:* Note that an execution resource is not limited to resources which execute work, but also a general resource where no execution can take place but memory can be allocated such as off-chip memory. *--end note*]

> [*Note:* The intention is that the actual implementation details of a resource topology are described in an execution context when required. This allows the execution resource objects to be lightweight objects that serve as identifiers that are only referenced. *--end note*]

### System topology

The system topology is made up of a number of system-level `execution_resource`s, which can be queried through `this_system::get_resources` which returns a `std::vector`. A run-time library may initialize the `execution_resource`s available within the system dynamically. However, `this_system::get_resources` must be thread safe and must initialize and finalize any third-party or OS state before returning.

Below *(Listing 3)* is an example of iterating over the system-level resources and printing out their capabilities.

```cpp
for (auto res : execution::this_system::get_resources()) {
    std::cout << res.name()  `\n`;
    std::cout << res.can_place_memory() << `\n`;
    std::cout << res.can_place_agents() << `\n`;
    std::cout << res.concurrency() << `\n`;
}
```
*Listing 3: Example of querying all the system level execution resources*

### Querying relative affinity

The `affinity_query` class template provides an abstraction for a relative affinity value between two `execution_resource`s. This value depends on a particular `affinity_operation` and `affinity_metric`. As a result, the `affinity_query` is templated on `affinity_operation` and `affinity_metric`, and is constructed from two `execution_resource`s. An `affinity_query` is not meant to be meaningful on its own. Instead, users are meant to compare two queries with comparison operators, in order to get a relative magnitude of affinity. If necessary, the value of an `affinity_query` can also be queried through `native_affinity`, though the return value of this is implementation defined.

Below *(listing 4)* is an example of how to query the relative affinity between two `execution_resource`s.

```cpp
auto systemLevelResources = execution::this_system::get_resources();
auto memberResources = systemLevelResources.resources();

auto relativeLatency01 = execution::affinity_query<execution::affinity_operation::read,
  execution::affinity_metric::latency>(memberResources[0], memberResources[1]);

auto relativeLatency02 = execution::affinity_query<execution::affinity_operation::read,
  execution::affinity_metric::latency>(memberResources[0], memberResources[2]);

auto relativeLatency = relativeLatency01 > relativeLatency02;
```
*Listing 4: Example of querying affinity between two `execution_resource`s.*

> [*Note:* This interface for querying relative affinity is a very low-level interface designed to be abstracted by libraries and later affinity policies. *--end note*]

### Execution context

The `execution_context` class provides an abstraction for managing a number of lightweight execution agents executing work on an `execution_resource` and any `execution_resource`s encapsulated by it. An `execution_context` can then provide an executor for executing work and an allocator or polymorphic memory resource for allocating memory. The `execution_context` is constructed with an `execution_resource`. Then, the `execution_context` may execute work or allocate memory for that `execution_resource` and an `execution_resource` that it represents.

Below *(Listing 5)* is an example of how this extended interface could be used to construct an *execution context* from an *execution resource* which is retrieved from the *system’s resource topology*. Once an *execution context* is constructed it can then still be queried for its *execution resource*, and that *execution resource* can be further partitioned.

```cpp
auto &resources = execution::this_system::get_resources();

execution::execution_context execContext(resources[0]);

auto &systemLevelResource = execContext.resource();

// resource[0] should be equal to execResource

for (auto res : systemLevelResource.resources()) {
    std::cout << res.name()  << `\n`;
}
```
*Listing 5: Example of constructing an execution context from an execution resource*

When creating an `execution_context` from a given `execution_resource`, the executors and allocators associated with it are bound to that `execution_resource`. For example, when creating an `execution_resource` from a CPU socket resource, all executors associated with the given socket will spawn execution agents with affinity to the socket partition of the system *(Listing 6)*.

```cpp
auto cList = std::execution::this_system::get_resources();
// FindASocketResource is a user-defined function that finds a 
// resource that is a CPU socket in the given resource list
auto& socket = findASocketResource(cList);
execution_contextC{socket} // Associated with the socket
auto executor = eC.executor(); // By transitivity, associated with the socket too
auto socketAllocator = eC.allocator(); // Retrieve an allocator to the closest memory node
std::vector<int, decltype(socketAllocator)> v1(100, socketAllocator);
std::generate(par.on(executor), std::begin(v1), std::end(v1), std::rand);
```
*Listing 6: Example of allocating with affinity to an execution resource*

The construction of an `execution_context` on a component implies affinity (where possible) to the given resource. This guarantees that all executors created from that `execution_context` can access the resources and the internal data structures requires to guarantee the placement of the processor.

Only developers that care about resource placement need to care about obtaining executors and allocations from the correct `execution_context` object. Existing code for vectors and STL (including the Parallel STL interface) remains unaffected.

If a particular policy or algorithm requires to access placement information, the resources associated with the passed executor can be retrieved via the link to the `execution_context`.

### Current resource

The `execution_resource` which underlies the current thread of execution can be queried through `this_thread::get_resource`.

> [*Note:* Binding *threads of execution* can provide performance benefits when used in a way which compliments the application, however incorrect usage can lead to denial of service and therefore can cause loss of performance. *--end note*]

## Header `<execution>` synopsis

    namespace std {
    namespace experimental {
    namespace execution {

    /* Bulk execution affinity properties */

    struct bulk_execution_affinity_t;

    constexpr bulk_execution_affinity_t bulk_execution_affinity;

    /* Execution resource */

    class execution_resource {
     public:

      execution_resource() = delete;
      execution_resource(const execution_resource &);
      execution_resource(execution_resource &&);
      execution_resource &operator=(const execution_resource &);
      execution_resource &operator=(execution_resource &&);
      ~execution_resource();

      size_t concurrency() const noexcept;

      std::vector<resource> resources() const noexcept;

      const execution_resource member_of() const noexcept;

      std::string name() const noexcept;

      bool can_place_memory() const noexcept;
      bool can_place_agent() const noexcept;

    };

    /* Execution context */

    class execution_context {
     public:

      using executor_type = see-below;

      using pmr_memory_resource_type = see-below;

      using allocator_type = see-below;

      execution_context(const execution_resource &) noexcept;

      ~execution_context();

      const execution_resource &resource() const noexcept;

      executor_type executor() const;

      pmr_memory_resource_type &memory_resource() const;

      allocator_type allocator() const;

    };

    /* Affinity query */

    enum class affinity_operation { read, write, copy, move, map };
    enum class affinity_metric { latency, bandwidth, capacity, power_consumption };

    template <affinity_operation Operation, affinity_metric Metric>
    class affinity_query {
     public:

      using native_affinity_type = see-below;
      using error_type = see-below

      affinity_query(execution_resource &&, execution_resource &&) noexcept;

      ~affinity_query();

      native_affinity_type native_affinity() const noexcept;

      friend expected<size_t, error_type> operator==(const affinity_query&, const affinity_query&);
      friend expected<size_t, error_type> operator!=const affinity_query&, const affinity_query&);
      friend expected<size_t, error_type> operator<(const affinity_query&, const affinity_query&);
      friend expected<size_t, error_type> operator>(const affinity_query&, const affinity_query&);
      friend expected<size_t, error_type> operator<=(const affinity_query&, const affinity_query&);
      friend expected<size_t, error_type> operator>=(const affinity_query&, const affinity_query&);

    };

    }  // execution

    /* This system */

    namespace this_system {
      std::vector<execution_resource> resources() noexcept;
    }

    /* This thread */

    namespace this_thread {
      std::experimental::execution::execution_resource get_resource() noexcept;
    }

    }  // experimental
    }  // std

*Listing 7: Header synopsis*

## Bulk execution affinity properties

The `bulk_execution_affinity_t` property describes what guarantees executors provide about the binding of *execution agent*s to the underlying *execution resource*s.

bulk_execution_affinity_t provides nested property types and objects as described below. These properties are behavioral properties as described in [[22]][p0443r7] so must adhere to the requirements of behavioral properties and the requirements described below.

| Nested Property Type | Nested Property Name | Requirements |
|----------------------|----------------------|--------------|
| bulk_execution_affinity_t::none_t | bulk_execution_affinity_t::none | A call to an executor's bulk execution function may or may not bind the *execution agent*s to the underlying *execution resource*s. The affinity binding pattern may or may not be consistent across invocations of the executor's bulk execution function.  |
| bulk_execution_affinity_t::scatter_t | bulk_execution_scatter_t::scatter | A call to an executor's bulk execution function must bind the *execution agent*s to the underlying *execution resource*s such that they are distributed across the *execution resource*s where each *execution agent* far from it's preceding and following *execution agent*s. The affinity binding pattern must be consistent across invocations of the executor's bulk execution function. |
| bulk_execution_affinity_t::compact_t | bulk_execution_compact_t::compact | A call to an executor's bulk execution function must bind the *execution agent*s to the underlying *execution resource*s such that they are in sequence across the *execution resource*s where each *execution agent* close to it's preceding and following *execution agent*s. The affinity binding pattern must be consistent across invocations of the executor's bulk execution function. |
| bulk_execution_affinity_t::balanced_t | bulk_execution_balanced_t::balanced | A call to an executor's bulk execution function must bind the *execution agent*s to the underlying *execution resource*s such that they are in sequence and evenly spread across the *execution resource*s where each *execution agent* is close to it's preceding and following *execution agent*s and all *execution resource*s are utilized. The affinity binding pattern must be consistent across invocations of the executor's bulk execution function. |

> [*Note:* The requirements of the `bulk_execution_affinity_t` nested properties do not enforce a specific binding, simply that the binding follows the requirements set out above and that the pattern is consistent across invocations of the bulk execution functions. *--end note*]

> [*Note:* If two *executor*s `e1` and `e2` invoke a bulk execution function in order, where `execution::query(e1, execution::context) == query(e2, execution::context)` is `true` and `execution::query(e1, execution::bulk_execution_affinity) == query(e2, execution::bulk_execution_affinity)` is `false`, this will likely result in `e1` binding *execution agent*s if necessary to achieve the requested affinity pattern and then `e2` rebinding to achieve the new affinity pattern. *--end note*]

> [*Note:* The terms used for the `bulk_execution_affinity_t` nested properties are derived from the OpenMP properties [[33]][openmp-affinity] including the Intel specific balanced affinity binding [[[34]][intel-balanced-affinity] *--end note*]

## Class `execution_resource`

The `execution_resource` class provides an abstraction over a system's hardware, that can allocate memory and/or execute lightweight execution agents. An `execution_resource` can represent further `execution_resource`s. We say that these `execution_resource`s are *members of* this `execution_resource`.

> [*Note:* Creating an `execution_resource` may require initializing the  underlying software abstraction when the `execution_resource` is constructed, in order to discover other `execution_resource`s accessible through it. However, an `execution_resource` is nonowning. *--end note*]

### `execution_resource` constructors

    execution_resource();

> [*Note:* An implementation of `execution_resource` is permitted to provide non-public constructors to allow other objects to construct them. *--end note*]

### `execution_resource` assignment

    execution_resource(const execution_resource &);
    execution_resource(execution_resource &&);
    execution_resource &operator=(const execution_resource &);
    execution_resource &operator=(execution_resource &&);

### `execution_resource` destructor

    ~execution_resource();

### `execution_resource` operations

    size_t concurrency() const noexcept;

*Returns:* The total concurrency available to this resource. More specifically, the number of *threads of execution* collectively available to this `execution_resource` and any resources which are *members of*, recursively.

    std::vector<resource> resources() const noexcept;

*Returns:* All `execution_resource`s which are *members of* this resource.

    const execution_resource &member_of() const noexcept;

*Returns:* The `execution_resource` which this resource is a *member of*.

    std::string name() const noexcept;

*Returns:* An implementation defined string.

    bool can_place_memory() const noexcept;

*Returns:* If this resource is capable of allocating memory with affinity, 'true'.

    bool can_place_agent() const noexcept;

*Returns:* If this resource is capable of execute with affinity, 'true'.

## Class `execution_context`

The `execution_context` class provides an abstraction for managing a number of lightweight execution agents executing work on an `execution_resource` and any `execution_resource`s encapsulated by it. The `execution_resource` which an `execution_context` encapsulates is referred to as the *contained resource*.

### `execution_context` types

    using executor_type = see-below;

*Requires:* `executor_type` is an implementation defined class which satisfies the general executor requires, as specified by [[22]][p0443r7].

    using pmr_memory_resource_type = see-below;

*Requires:* `pmr_memory_resource_type` is an implementation defined class which inherits from `std::pmr::memory_resource`.

    using allocator_type = see-below;

*Requires:* `allocator_type` is an implementation defined allocator class.

### `execution_context` constructors

    execution_context(const execution_resource &) noexcept;

*Effects:* Constructs an `execution_context` with the provided resource as the *contained resource*.

### `execution_context` destructor
    
    ~execution_context();

*Effects:* May or may not block to wait any work being executed on the *contained resource*.

### `execution_context` operators

    const execution_resource &resource() const noexcept;

*Returns:* A const-reference to the *contained resource*.

    executor_type executor() noexcept;

*Returns:* An executor of type `executor_type` capable of executing work with affinity to the *contained resource*.

*Throws:* An exception `!this->resource().can_place_agents()`.

    pmr::memory_resource &memory_resource() noexcept;

*Returns:* A reference to a polymorphic memory resource of type `pmr_memory_resource_type` capable of allocating with affinity to the *contained resource*.

*Throws:* If `!this->resource().can_place_memory()`.

    allocator_type allocator() const;

*Returns:* An allocator of type `allocator_type` capable of allocating with affinity to the *contained resource*.

*Throws:* If `!this->resource().can_place_memory()`.

## Class template `affinity_query`

The `affinity_query` class template provides an abstraction for a relative affinity value between two `execution_resource`s, derived from a particular `affinity_operation` and `affinity_metric`.

### `affinity_query` types

    using native_affinity_type = see-below;

*Requires:* `native_affinity_type` is an implementation defined integral type capable of storing a native affinity value.

    using error_type = see-below;

*Requires:* `error_type` is an implementation defined integral type capable of storing the an error code value.

### `affinity_query` constructors

    affinity_query(const execution_resource &, const execution_resource &) noexcept;

### `affinity_query` destructor

    ~affinity_query();

### `affinity_query` operators

    native_affinity_type native_affinity() const noexcept;

*Returns:* Unspecified native affinity value.

### `affinity_query` comparisons

    friend expected<size_t, error_type> operator==(const affinity_query&, const affinity_query&);
    friend expected<size_t, error_type> operator!=const affinity_query&, const affinity_query&);
    friend expected<size_t, error_type> operator<(const affinity_query&, const affinity_query&);
    friend expected<size_t, error_type> operator>(const affinity_query&, const affinity_query&);
    friend expected<size_t, error_type> operator<=(const affinity_query&, const affinity_query&);
    friend expected<size_t, error_type> operator>=(const affinity_query&, const affinity_query&);

*Returns:* An `expected<size_t, error_type>` where,
* if the affinity query was successful, the value of type `size_t` represents the magnitude of the relative affinity;
* if the affinity query was not successful, the error is an error of type `error_type` which represents the reason for affinity query failed.

> [*Note:* An affinity query is permitted to fail if affinity between the two execution resources cannot be calculated for any reason, such as the resources are of different vendors or communication between the resources is not possible. *--end note*]

> [*Note:* The comparison operators rely on the availability of the `expected` class template (see P0323r4: std::expected [[30]][p0323r4]), if this does not become available then an alternative error/value construct will be adopted instead. *--end note*]

## Free functions

### `this_system::get_resources`

The free function `this_system::get_resources` is provided for retrieving the `execution_resource`s which encapsulate the hardware platforms available within the system. We refer to these resources as the *system level resources*.

	std::vector<execution_resource> resources() noexcept;

*Returns:* An `std::vector` containing all *system level resources*.

*Requires:* If `this_system::get_resources().size() > 0`, `this_system::get_resources()[0]` be the `execution_resource` use by `std::thread`. The value returned by `this_system::get_resources()` be the same at any point after the invocation of `main`.

> [*Note:* Returning a `std::vector` allows users to potentially manipulate the container of `execution_resource`s after it is returned. We may want to replace this at a later date with an alternative type which is more restrictive, such as a range or span. *--end note*]

### `this_thread::get_resource`

The free function `this_thread::get_resource` is provided for retrieving the `execution_resource` underlying the current thread of execution.

    std::experimental::execution::execution_resource get_resource() noexcept;

*Returns:* The `execution_resource` underlying the current thread of execution.

> [*Note:* The `execution_resource` underlying the current thread of execution may not necessarily be reachable from "top-level" resources visible through `this_system`. *--end note*]


# Future Work

## How should we define the execution context?

This paper currently defines the execution context as a concrete type which provides the essential interface requires to be constructed from an `execution_resource` and to provide an affinity-based `allocator` or `pmr::memory_resource` and `executor`.

However going forward there are a few different directions the execution context could take:
* A) The execution context could be **the** standard execution context type, which can be used polymorphically in place of any concrete execution context type in a similar way to the polymorphic executor [[22]][p0443r7]. This approach allows it to interoperate well with any concrete execution context type, however it may be very difficult to define exactly what this type should look like as the different kinds of execution contexts are still being developed and all the different requirements are still to be fully understood.
* B) The execution context could be a concrete executor type itself, used solely for the purpose of being constructed from and managing a set of `execution_resource`s. This approach would allow the execution context to be tailored specifically for its intended purpose, but would hinder interoperability with other concrete execution context types.
* C) The execution context could be simply a concept, similar to `OnewayExecutor` or `BulkExecutor` for executors, that requires the execution context type to provide the required interface for managing *execution_resource*s. This approach would allow for any concrete execution context type to support the necessary interface for managing execution resources by simply implementing the requirements of the concept. It would also avoid defining any concrete or generic execution context type.

| Straw Poll |
|------------|
| Should the execution context be a generic polymorphic execution context, as described above in option A? |
| Should the execution context be a concrete type specifically for the purpose of managing execution resources, as described above in option B? |
| Should the execution context be a concept, as described above in option C? |

## Who should have control over bulk execution affinity?

This paper currently proposes the `bulk_execution_affinity_t` properties and it's nested properties for allowing an *executor* to make guarantees as to how *execution agent*s are bound to the underlying *execution resource*s. However providing control at this level may lead to *execution agent*s being bound to *execution resource*s within a critical path. A possible solution to this is to allow the *execution context* to be configured with `bulk_execution_affinity_t` nested properties, either instead of the *executor* property or in addition. This would allow the binding of *threads of execution* to be performed at the time of the *execution context* creation.

| Straw Poll |
|------------|
| Should the *execution context* be able to manage the binding of all *threads of execution* which it manages using the `bulk_execution_affinity_t` nested properties? |
| Should the *executor* be able to manage the binding of all *execution agent*s which it manages using the `bulk_execution_affinity_t` nested properties? |
| Should both the *execution context* and the *executor* be able to manage the binding of *threads of execution* and subsequently *execution agent*s using the `bulk_execution_affinity_t` nested properties? |

## Migrating data from memory allocated in one partition to another

With the ability to place memory with affinity comes the ability to define algorithms or memory policies which describe at a higher level how memory is distributed across large systems. Some examples of these are pinned, first touch, and scatter. This is outside the scope of this paper, though we would like to investigate this in a future paper.

| Straw Poll |
|------------|
| Should the interface provide a way of migrating data between partitions? |

## Level of abstraction

The current proposal provides an interface for querying whether an `execution_resource` can allocate and/or execute work, it can provide the concurrency it supports and it can provide a name. We also provide the `affinity_query` structure for querying the relative affinity metrics between two `execution_resource`s. However, this may not be enough information for users to take full advantage of the system. For example, they may also want to know what kind of memory is available or the properties by which work is executed. We decided that attempting to enumerate the various hardware components would not be ideal, as that would make it harder for implementers to support new hardware. We think a better approach would be to parameterize the additional properties of hardware such that hardware queries could be much more generic.

We may wish to mirror the design of the executors proposal [[22]][p0443r7] and have a generic query interface using properties for querying information about an `execution_resource`. We expect that an implementation may provide additional nonstandard, implementation-specific queries.

| Straw Poll |
|------------|
| Is this the correct approach to take? If so, what should such an interface look like and what kind of hardware properties should we expose? |

# Acknowledgments

Thanks to Christopher Di Bella, Toomas Remmelg, and Morris Hafner for their reviews and suggestions.

# References

[p0687r0]: http://www.open-std.org/jtc1/sc22/wg21/docs/papers/2017/p0687r0.pdf
[[1]][p0687r0] P0687r0: Data Movement in C++

[design-of-openmp]: https://link.springer.com/chapter/10.1007/978-3-642-30961-8_2
[[2]][design-of-openmp] The Design of OpenMP Thread Affinity

[3] Euro-Par 2011 Parallel Processing: 17th International, Affinity Matters

[hwloc]: https://www.open-mpi.org/projects/hwloc/
[[4]][hwloc] Portable Hardware Locality

[sycl-1-2-1]: https://www.khronos.org/registry/SYCL/specs/sycl-1.2.1.pdf
[[5]][sycl-1-2-1] SYCL 1.2.1

[opencl-2-2]: https://www.khronos.org/registry/OpenCL/specs/opencl-2.2.pdf
[[6]][opencl-2-2] OpenCL 2.2

[HSA]: http://www.hsafoundation.com/standards/
[[7]][HSA] HSA

[openmp-5]: http://www.openmp.org/wp-content/uploads/openmp-TR5-final.pdf
[[8]][openmp-5] OpenMP 5.0

[cpuaff]: https://github.com/dcdillon/cpuaff
[[9]][cpuaff] cpuaff

[pmem]: http://pmem.io/
[[10]][pmem] Persistent Memory Programming

[memkid]: https://github.com/memkind/memkind
[[11]][memkid] MEMKIND

[solaris-pbind]: https://docs.oracle.com/cd/E26502_01/html/E29031/pbind-1m.html
[[12]][solaris-pbind] Solaris pbind()

[linux-sched-setaffinity]: https://linux.die.net/man/2/sched_setaffinity
[[13]][linux-sched-setaffinity] Linux sched_setaffinity() 

[windows-set-thread-affinity-mask]: https://msdn.microsoft.com/en-us/library/windows/desktop/ms686247(v=vs.85).aspx
[[14]][windows-set-thread-affinity-mask] Windows SetThreadAffinityMask()

[chapel]: https://chapel-lang.org/
[[15]][chapel] Chapel

[x10]: http://x10-lang.org/
[[16]][x10] X10

[upc++]: https://bitbucket.org/berkeleylab/upcxx/wiki/Home
[[17]][upc++] UPC++

[tbb]: https://www.threadingbuildingblocks.org/
[[18]][tbb] TBB

[hpx]: https://github.com/STEllAR-GROUP/hpx
[[19]][hpx] HPX

[madness]: https://github.com/m-a-d-n-e-s-s/madness
[[20]][madness] MADNESS

[lstopo]: https://www.open-mpi.org/projects/hwloc/lstopo/
[[21]][lstopo] Portable Hardware Locality Istopo

[p0443r7]:
http://www.open-std.org/jtc1/sc22/wg21/docs/papers/2018/p0443r7.html
[[22]][p0443r7] A Unified Executors Proposal for C++

[p0737r0]: http://www.open-std.org/jtc1/sc22/wg21/docs/papers/2017/p0737r0.html
[[23]][p0737r0] P0737r0 : Execution Context of Execution Agents

[exposing-locality]: https://docs.google.com/viewer?a=v&pid=sites&srcid=bGJsLmdvdnxwYWRhbC13b3Jrc2hvcHxneDozOWE0MjZjOTMxOTk3NGU3
[[24]][exposing-locality] Exposing the Locality of new Memory Hierarchies to HPC Applications

[mpi]: http://mpi-forum.org/docs/
[[25]][mpi] MPI

[pvm]: http://www.csm.ornl.gov/pvm/
[[26]][pvm] Parallel Virtual Machine

[pvm-callback]: http://etutorials.org/Linux+systems/cluster+computing+with+linux/Part+II+Parallel+Programming/Chapter+11+Fault-Tolerant+and+Adaptive+Programs+with+PVM/11.2+Building+Fault-Tolerant+Parallel+Applications/
[[27]][pvm-callback] Building Fault-Tolerant Parallel Applications

[mpi-post-failure-recovery]: http://journals.sagepub.com/doi/10.1177/1094342013488238
[[28]][mpi-post-failure-recovery] Post-failure recovery of MPI communication capability

[mpi-fault-tolerance]: http://www.mcs.anl.gov/~lusk/papers/fault-tolerance.pdf
[[29]][mpi-fault-tolerance] Fault Tolerance in MPI Programs

[p0323r4]: http://www.open-std.org/jtc1/sc22/wg21/docs/papers/2017/p0323r4.html
[[30]][p0323r4] p0323r4 std::expected

[movidius]: https://developer.movidius.com/
[[31]][movidius]: Intel® Movidius™ Neural Compute Stick

[madness-journal]: http://dx.doi.org/10.1137/15M1026171
[[32]][madness-journal] MADNESS: A Multiresolution, Adaptive Numerical Environment for Scientific Simulation

[openmp-affinity]: http://pages.tacc.utexas.edu/~eijkhout/pcse/html/omp-affinity.html
[[33]][openmp-affinity] OpenMP topic: Affinity

[intel-balanced-affinity]: https://software.intel.com/en-us/node/522518
[[34]][intel-balanced-affinity] Balanced Affinity Type<|MERGE_RESOLUTION|>--- conflicted
+++ resolved
@@ -16,12 +16,9 @@
 
 ### P0796r3 (SAN 2018)
 
-<<<<<<< HEAD
-* Remove `this_thread::bind` & `this_thread::unbind` interface.s
-=======
 * Remove reference counting requirement from `execution_resource`.
-* Change lifetime model of `execution_resource`: it now either consistently identifies some underlying resource, or is invalid; context creation rejects an invalid resource.
->>>>>>> 926634e1
+* Change lifetime model of `execution_resource`: it now either consistently identifies some underlying resource, or is invalid; context creation rejects an invalid resource.ster
+* Remove `this_thread::bind` & `this_thread::unbind` interfaces.
 
 ### P0796r2 (RAP 2018)
 
