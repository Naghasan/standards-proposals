# D0796r1: Supporting Heterogeneous & Distributed Computing Through Affinity

**Date: 2017-11-27**

**Audience: SG1, LEWG, LWG, SG14**

**Authors: Gordon Brown, Ruyman Reyes, Michael Wong, H. Carter Edwards, Thomas Rodgers, Mark Hoemmen**

**Contributors: Patrice Roy, Jeff Hammond**

**Emails: gordon@codeplay.com, ruyman@codeplay.com, michael@codeplay.com, hcedwar@sandia.gov, rodgert@twrodgers.com, mhoemme@sandia.gov**

**Reply to: gordon@codeplay.com**

# Changelog

### P0796R1 (JAX)

* Introduce proposed wording.
* Introduce interface for querying the relative affinity between execution resources.
* Introduce `execution_context::memory_resource` returning a `pmr::memory_resource` to allow affinity-based allocation.
* Have `execution_context::resource()` and `this_system::resource()` return a `const execution_resource &`.
* Make `execution_resource` copy-able and move-able.
* Rename `this_system::resource()` to `this_system::resources()` and have it return `vector<execution_resource>`.

### P0796R0 (ABQ)

* Initial Proposal
* Enumerate design space, hierarchical affinity, Issues to the committee


# Abstract

This paper provides an initial meta-framework for the drives toward memory affinity for C++.  It accounts for feedback from the Toronto 2017 SG1 meeting that we should define affinity for C++ first, before considering inaccessible memory as a solution to the separate memory problem towards supporting heterogeneous and distributed computing.

# Motivation

**Affinity** refers to the "closeness" in terms of memory access performance, between running code, the hardware execution resource on which the code runs, and the data that the code accesses.  A hardware execution resource has "more affinity" to a part of memory or to some data, if it has lower latency and/or higher bandwidth when accessing that memory / those data.

On almost all computer architectures, the cost of accessing different data may differ. Most computers have caches that are associated with specific processing units. If the operating system moves a thread or process from one processing unit to another, the thread or process will no longer have data in its new cache that it had in its old cache. This may make the next access to those data slower. Many computers also have a Non-Uniform Memory Architecture (NUMA), which means that even though all processing units see a single memory in terms of programming model, different processing units may still have more affinity to some parts of memory than others. NUMA architectures exist because it is difficult to scale non-NUMA memory systems to the performance needed by today's highly parallel computers and applications.

One strategy to improve applications' performance, given the importance of affinity, is processor and memory **binding**. Keeping a process bound to a specific thread and local memory region optimizes cache affinity. It also reduces context switching and unnecessary scheduler activity. Since memory accesses to remote locations incur higher latency and/or lower bandwidth, control of thread placement to enforce affinity within parallel applications is crucial to fuel all the cores and to exploit the full performance of the memory subsystem on Non-Uniform Memory Architectures (NUMA). 

Operating systems (OSes) traditionally take responsibility for assigning threads or processes to run on processing units. However, OSes may use high-level policies for this assignment that do not necessarily match the optimal usage pattern for a given application. Application developers must leverage the placement of memory and **placement of threads** for best performance on current and future architectures. For C++ developers to achieve this, native support for **placement of threads and memory** is critical for application portability. We will refer to this as the **affinity problem**. 

The affinity problem is especially challenging for applications whose behavior changes over time or is hard to predict, or when different applications interfere with each other's performance. Today, most OSes already can group processing units according to their locality and distribute processes, while keeping threads close to the initial thread, or even avoid migrating threads and maintain first touch policy. Nevertheless, most programs can change their work distribution, especially in the presence of nested parallelism.

Frequently, data is initialized at the beginning of the program by the initial thread and is used by multiple threads. While automatic thread migration has been implemented in some OSes, migration may have high overhead. In an optimal case, the OS may automatically detect which thread access which data most frequently, or it may replicate data which is read by multiple threads, or migrate data which is modified and used by threads residing on remote locality groups. However, the OS often does a reasonable job, if the machine is not overloaded, if the application carefully used first-touch allocation, and if the program does not change its behavior with respect to locality.

Consider a code example (Listing 1) that uses the C++17 parallel STL algorithm `for_each` to modify the entries of a `valarray` `a`.  The example applies a loop body in a lambda to each entry of the `valarray` `a`, using a parallel execution policy that distributes work in parallel across multiple CPU cores. We might expect this to be fast, but since `valarray` containers are initialized automatically and automatically allocated on the master thread's memory, we find that it is actually quite slow even when we have more than one thread. 

```cpp
// C++ valarray STL containers are initialized automatically.
// First-touch allocation thus places all of a on the master.
std::valarray<double> a(N);

// Data placement is wrong, so parallel update is slow.
std::for_each(par, std::begin(a), std::end(a), 
              [=] (double& a_i) { a_i *= scalar; });
	      
// Use future affinity interface to migrate data at next
// use and move pages closer to next accessing thread.
...
// Faster, because data are local now.
std::for_each(par, std::begin(a), std::end(a), 
              [=] (double& a_i) { a_i *= scalar; });
```
*Listing 1: Parallel vector update example*

The affinity interface we propose should help computers achieve a much higher fraction of peak memory bandwidth when using parallel algorithms. In the future, we plan to extend this to heterogeneous and distributed computing. This follows the lead of OpenMP [14], which has plans to integrate its affinity model with its heterogeneous model [21]. (One of the authors of this document participated in the design of OpenMP's affinity model.)

# Background Research: State of the Art

The problem of effectively partitioning a system’s topology has existed for some time, and there are a range of third-party libraries and standards which provide APIs to solve the problem. In order to standardize this process for C++, we must carefully look at all of these approaches and identify which we wish to adopt. Below is a list of the libraries and standards from which this proposal will draw:

* [Portable Hardware Locality][hwloc]
* [SYCL 1.2][sycl-1-2-1]
* [OpenCL 2.2][opencl-2-2]
* [HSA][HSA]
* [OpenMP 5.0][openmp-5]
* [cpuaff][cpuaff]
* [Persistent Memory Programming][pmem]
* [MEMKIND][memkid]
* [Solaris pbind()][solaris-pbind]
* [Linux sched_setaffinity()][linux-sched-setaffinity]
* [Windows SetThreadAffinityMask()][windows-set-thread-affinity-mask]
* [Chapel][chapel]
* [X10][x10]
* [UPC++][upc++]
* [TBB][tbb]
* [HPX][hpx]
* [MADNESS][madness]

Libraries such as the Portable Hardware Locality (hwloc) library [9] provide a low level of hardware abstraction, and offer a solution for the portability problem by supporting many platforms and operating systems. This and similar approaches use a tree structure to represent details of CPUs and the memory system. However, even some current systems cannot be represented correctly by a tree, if the number of hops between two sockets varies between socket pairs [14].

Some systems give additional user control through explicit binding of threads to processors through environment variables consumed by various compilers, system commands, or system calls.  Examples of system commands include Linux's `taskset` and `numactl`, and Windows' `start /affinity`.  System call examples include Solaris' `pbind()`, Linux's `sched_setaffinity()`, and Windows' `SetThreadAffinityMask()`.

## Problem Space

In this paper we describe the problem space of affinity for C++, the various challenges which need to be addressed in defining a partitioning and affinity interface for C++, and some suggested solutions.  These include:

<<<<<<< HEAD
* How to represent, identify and navigate the topology of execution resources available within a heterogeneous or distributed system.
* How to query and measure the relative affininty between different execution resources within a system.
* How to bind execution and allocation particular execution resource(s).
* How to migrate memory work and memory allocations between execution resources.
* What kind of and level of interface(s) should be provided by C++ for affinity.
=======
* How to represent, identify and navigate the topology of execution resources available within a heterogeneous or distributed system
* How to query and measure the relative affinity between different execution resources within a system
* How to bind execution and allocation to particular execution resource(s)
* What kind of and level of interface(s) should be provided by C++ for affinity
>>>>>>> 8ecb31b5

Wherever possible, we also evaluate how an affinity-based solution could be scaled to support both distributed and heterogeneous systems.

Here are additional challenges which we have been investigating but are not yet ready to be included in this paper, and which will be presented in a future paper:

* Migrating data from memory allocated in one partition to another
* Defining memory placement algorithms or policies

# Proposed Wording

## Header `<execution>` synopsis

    namespace std {
    namespace experimental {
    namespace execution {

    /* Execution resource */

    class execution_resource {
     public:

      execution_resource() = delete;
      execution_resource(const execution_resource &);
      execution_resource(execution_resource &&);
      execution_resource &operator=(const execution_resource &);
      execution_resource &operator=(execution_resource &&);
      ~execution_resource();

      size_t concurrency() const noexcept;

      std::vector<resource> resources() const noexcept;

      const execution_resource member_of() const noexcept;

      std::string name() const noexcept;

      bool can_place_memory() const noexcept;
      bool can_place_agent() const noexcept;

    };

    /* Execution context */

    class execution_context {
     public:

      using executor_type = see-below;

      using pmr_memory_resource_type = see-below;

      using allocator_type = see-below;

      execution_context(const execution_resource &) noexcept;

      ~execution_context();

      const execution_resource &resource() const noexcept;

      executor_type executor() const;

      pmr_memory_resource_type &memory_resource() const;

      allocator_type allocator() const;

    };

    /* Affinity query */

    enum class affinity_operation { read, write, copy, move, map };
    enum class affinity_metric { latency, bandwidth, capacity, power_consumption };

    template <affinity_operation Operation, affinity_metric Metric>
    class affinity_query {
     public:

      using native_affinity_type = see-below;
      using error_type = see-below

      affinity_query(execution_resource &&, execution_resource &&) noexcept;

      ~affinity_query();

      native_affinity_type native_affinity() const noexcept;

      friend expected<size_t, error_type> operator==(const affinity_query&, const affinity_query&);
      friend expected<size_t, error_type> operator!=const affinity_query&, const affinity_query&);
      friend expected<size_t, error_type> operator<(const affinity_query&, const affinity_query&);
      friend expected<size_t, error_type> operator>(const affinity_query&, const affinity_query&);
      friend expected<size_t, error_type> operator<=(const affinity_query&, const affinity_query&);
      friend expected<size_t, error_type> operator>=(const affinity_query&, const affinity_query&);

    };

    /* This system */

    namespace this_system {
      std::vector<execution_resource> resources() noexcept;
    }

    }  // execution
    }  // experimental
    }  // std

*Listing 2: Header synopsis*

## Class `execution_resource`

<<<<<<< HEAD
The `execution_resource` class provides an abstraction over a system's hardware capable of memory allocation, execution of light weight exeution agents or both. An `execution_resource` can represent further `execution_resource`s, these `execution_resource`s are said to be *members of* this `execution_resource`.
=======
The `execution_resource` class provides an abstraction over a system's hardware capable of memory allocation, execution of light weight execution agents, or both.
>>>>>>> 8ecb31b5

> [*Note:* The `execution_resource` is required to be implemented such that the underlying software abstraction is initialised on when the `execution_resource` is constructed, maintained through reference counting and cleaned up on destruction of the final reference. *--end note*]

### `execution_resource` constructors

    execution_resource();

> [*Note:* An implementation of `execution_resource` is permitted to provide non-public constructors to allow other objects to construct them. *--end note*]

### `execution_resource` assignment

    execution_resource(const execution_resource &);
    execution_resource(execution_resource &&);
    execution_resource &operator=(const execution_resource &);
    execution_resource &operator=(execution_resource &&);

### `execution_resource` destructor

    ~execution_resource();

### `execution_resource` operations

    size_t concurrency() const noexcept;

*Returns:* The collective concurrency available to this resource. More pecifically, the number of *threads of execution* collectively available to this `execution_resource` and any resources which are *members of*, recursively.

    std::vector<resource> resources() const noexcept;

*Returns:* All `execution_resource`s which are *members of* this resource.

    const execution_resource &member_of() const noexcept;

*Returns:* The `execution_resource` which this resource is a *member of*.

    std::string name() const noexcept;

*Returns:* An implementation defined string.

    bool can_place_memory() const noexcept;

*Returns:* If this resource is capable of allocating memory with affinity, 'true'.

    bool can_place_agent() const noexcept;

*Returns:* If this resource is capable of execute with affinity, 'true'.

## Class `execution_context`

The `execution_context` class provides an abstraction for managing a number of light weight execution agents executing work on an `execution_resource` and any `execution_resource`s encapsulated by it. The `execution_resource` which an `execution_context` encapsulates is refered to as the *contained resource*.

### `execution_context` types

    using executor_type = see-below;

*Requires:* `executor_type` is an implementation defined class which satifies the general executor requires, as specified by P0443r5.

<<<<<<< HEAD
    using pmr_memory_resource_type = see-below;
=======
The `execution_context` class provides an abstraction for managing a number of lightweight execution agents executing work on an `execution_resource` and any `execution_resource`s encapsulated by it.
>>>>>>> 8ecb31b5

*Requires:* `pmr_memory_resource_type` is an implementation defined class which inherits from `std::pmr::memory_resource`.

    using allocator_type = see-below;

*Requires:* `allocator_type` is an implementation defined allocator class.

### `execution_context` constructors

    execution_context(const execution_resource &) noexcept;

*Effects:* Constructs an `execution_context` with the provided resource as the *contained resource*.

### `execution_context` destructor
    
    ~execution_context();

*Effects:* May or may not block to wait any work bveing executed on the *contained resource*.

### `execution_context` operators

    const execution_resource &resource() const noexcept;

*Returns:* A const-reference to the *contained resource*.

    executor_type executor() noexcept;

*Returns:* An executor of type `executor_type` capable of executing work with affinity to the *contained resource*.

*Throws:* An exception `!this->resource().can_place_agents()`.

    pmr::memory_resource &memory_resource() noexcept;

*Returns:* A reference to a polymorphic memory resource of type `pmr_memory_resource_type` capable of allocating with affinity to the *contained resource*.

*Throws:* If `!this->resource().can_place_memory()`.

    allocator_type allocator() const;

*Returns:* An allocator of type `allocator_type` capable of allocating with affinity to the *contained resource*.

*Throws:* If `!this->resource().can_place_memory()`.

## Class template `affinity_query`

The `affinity_query` class template provides an abstraction for a relative affinity value between two `execution_resource`s, derived from a particular `affinity_operation` and `affinity_metric`.

### `affinity_query` types

    using native_affinity_type = see-below;

*Requires:* `native_affinity_type` is an implementation defined integral type capable of storing a native affinity value.

    using error_type = see-below;

*Requires:* `error_type` is an implementation defined integral type capable of storing the an error code value.

### `affinity_query` constructors

    affinity_query(const execution_resource &, const execution_resource &) noexcept;

### `affinity_query` destructor

    ~affinity_query();

### `affinity_query` operators

    native_affinity_type native_affinity() const noexcept;

*Returns:* Unspecified native affinity value.

### `affinity_query` comparisons

    friend expected<size_t, error_type> operator==(const affinity_query&, const affinity_query&);
    friend expected<size_t, error_type> operator!=const affinity_query&, const affinity_query&);
    friend expected<size_t, error_type> operator<(const affinity_query&, const affinity_query&);
    friend expected<size_t, error_type> operator>(const affinity_query&, const affinity_query&);
    friend expected<size_t, error_type> operator<=(const affinity_query&, const affinity_query&);
    friend expected<size_t, error_type> operator>=(const affinity_query&, const affinity_query&);

*Returns:* An `expected<size_t, error_type>` where,
* if the affinity query was succesful, the value of type `size_t` represents the magnitude of the relative affinity;
* if the affinity query was not successful, the error is an error of type `error_type` which represents the reason for affinity query failed.

> [*Note:* An affinity query is permitted to fail if affinity between the two execution resources cannot be calculated for any reason, such as the resources are of different vendors or communication between the resources is not possible. *--end note*]

> [*Note:* The comparison operators rely on the availability of the `expected` class template (see [P0323r4: std::expected][p0323r4]), if this does not become available then an alternative error/value construct will be adopted instead. *--end note*]

## Free functions

The free function `this_system::resources` is provided for retrieving the `execution_resource`s which encapsualte the hardware platforms available within the system, these are refered to as the *system level resources*.

	std::vector<execution_resource> resources() noexcept;

*Returns:* A std::vector containing all *system level resources*.

*Requires:* If `resources().size() > 0`, `resources()[0]` be the `execution_resource` corroponding to the current thread of execution. The value returned by `resources()` be the same at any point after the invocation of `main`.

> [*TODO:* Returning a `std::vector` allows users to potentially manipulate the container of `execution_resource`s after it is returned, we may want to replace this with an alternative type which is more restrictive at a later date. *--end TODO*]

## Querying a System’s Topology

The first task in allowing C++ applications to leverage memory locality is to provide the ability to query a **system** for its **resource topology** (commonly represented as a tree or graph) and traverse its **execution resources**.

## Execution resource

The capability of querying underlying **execution resources** of a given **system** is particularly important towards supporting affinity control in C++. The current proposal for executors [5] leaves the **execution resource** largely unspecified. This is intentional: **execution resources** will vary greatly between one implementation and another, and it is out of the scope of the current executors proposal to define those.

There is current work on extending the executors proposal to describe a typical interface for an **execution context** [8]. In this paper a typical **execution context** is defined with an interface for construction and comparison, and for retrieving an **executor**, waiting on submitted work to complete and querying the underlying **execution resource**.

Extending the executors interface to provide topology information can serve as a basis for providing a unified interface to expose affinity. This interface cannot mandate a specific architectural definition, and must be generic enough that future architectural evolutions can still be expressed.

## Level of abstraction

Two important considerations when defining a unified interface for querying the **resource topology** of a **system**, are (a) what level of abstraction such an interface should have, and (b) at what granularity it should describe the topology's **execution resources**.

As both the level of abstraction of an **execution resource** and the granularity that it is described in will vary greatly from one implementation to another, it’s important for the interface to be generic enough to support any level of abstraction. To achieve this we propose a generic hierarchical structure of **execution resources**, each **execution resource** being composed of other **execution resources** recursively. Each **execution resource** within this hierarchy can be used to place memory (i.e., allocate memory within the **execution resource’s** memory region), place execution (i.e. bind an execution to an **execution resource’s execution agents**), or both.

> For example, a NUMA system will likely have a hierarchy of nodes, each capable of placing memory and placing agents.  A CPU + GPU system may have GPU local memory regions capable of placing memory, but not capable of placing agents.

| Straw Poll |
|------------|
| Should the interface for querying a system’s resource topology be completely abstract or should it provide specific components of the hardware architecture? |

## Representation

Nowadays, there are various APIs and libraries that enable this functionality. One of the most commonly used is the Portable Hardware Locality (hwloc) [9]. Hwloc presents the hardware as a tree, where the root node represents the whole machine and subsequent levels represent different partitions depending on different hardware characteristics. The picture below shows the output of the hwloc visualization tool (lstopo) on a 2-socket Xeon E5300 server. Note that each socket is represented by a package in the graph. Each socket contains its own cache memories, but both share the same NUMA memory region. Note also that different I/O units are visible underneath: Placement of these units with respect to memory and threads can be critical to performance. The ability to place threads and/or allocate memory appropriately on the different components of this system is an important part of the process of application development, especially as hardware architectures get more complex. The documentation of lstopo [22] shows more interesting examples of topologies that appear on today's systems.

![alt text](hwloc-topology.png "Hwloc topology"){:width="100%"}

However, systems are becoming increasingly non-hierarchical and a traditional tree-based representation of a **system’s resource topology** may not suffice any more [18]. The HSA standard solves this problem by allowing a node in the topology to have multiple parent nodes [19]. This proposal in this paper currently focuses on a tree-based solution for representing the **system’s resource topology**.  However, we wish to investigate other alternatives in a future paper.

| Straw Poll |
|------------|
| Should the interface for querying a system’s resource topology support non-hierarchical architectures. |
| *What kind of shape do we want for expressing the topology abstraction?* |

## Extended Execution Resource Interface

Below is a proposed interface for the generalization of the **execution resource** based on the definition of `thread_execution_resource_t` [8] with some extensions.

```cpp
struct execution_resource {

  execution_resource() = delete;
  execution_resource(const execution_resource &) = delete;  
  execution_resource(execution_resource &&) = delete;
  execution_resource &operator=(const execution_resource &) = delete;
  execution_resource &operator=(execution_resource &&) = delete;

  size_t concurrency() const noexcept;
  size_t partition_size() const noexcept;

  const execution_resource &partition(size_t i) const noexcept;
  const execution_resource &member_of() const noexcept;

  std::string name() const noexcept;

  bool can_place_memory() const noexcept;
  bool can_place_agent() const noexcept;

};
```
*Listing 3: Proposed extended execution resource interface*

The interface described above describes an execution resource as an object which users may only reference, and which users  cannot construct, copy, or move. It lets users recursively query the partitions and concurrency of its child execution resources via the member functions `concurrency`, `partition_size` and `partition`, and its parent execution resource via the member function `member_of`. This interface is designed to match the design of `thread_execution_resource_t` [8]. Note that the resource is not limited to be an **execution resource**, but also a general resource where no execution can take place but memory can be allocated such as off-chip memory.

> The intention is that the actual implementation details of a resource topology are described in an execution context when required. This allows the execution resource objects to be lightweight objects that serve as identifiers that are only referenced.

The interface also provides member functions for querying whether the **resource** can place memory regions and place execution agents -- `can_place_memory` and `can_place_agents` -- and for querying an user-friendly name of the resource -- `name`.

We may also wish to mirror the design of the executors proposal and have a generic query interface using properties for querying information about a **resource**. It’s expected that an implementation may provide additional nonstandard queries that are specific to that implementation.

| Straw Poll |
|------------|
| Should the interface allow an execution resource to place memory, place agents or both? |
| *Is what is defined here a suitable solution?* |

### Querying the topology

The interface for querying the **resource topology** of a **system** must be flexible enough to allow querying all **execution resources** available under an **execution context**, querying the **execution resources** available to the entire system, and constructing an **execution context** for a particular **execution resource**. This is important, as many standards such as OpenCL [20] and HSA [19] require the ability to query the **resource topology** available in a **system** before constructing an **execution context** for executing work.

> For example, an implementation may provide an execution context for a particular execution resource such as a static thread pool or a GPU context for a particular GPU device, or an implementation may provide a more generic execution context which can be constructed from a number of CPU and GPU devices queryable through the system resource topology.

Below is a proposed interface for querying a **system** for its **resource topology**.

```cpp
namespace std::this_system {
  execution_resource &resource();
}
```
*Listing 4: Interface for querying the execution resources available within a system*

The **resource** function in the `this_system` namespace will return the root **execution resource** of the current system.

Below is an example of the interface for querying the **execution resources** available to the entire system and printing out the names of each **execution resource**.

```cpp
auto &resource = std::execution::this_system::resource();

for (int i = 0 ; i < partition_size(); i++) {
    std::cout << resource.partition(i).name()  << std::endl;
}
```
*Listing 5: Example of querying the execution resources available within a system*

| Straw Poll |
|------------|
| Should the interface provide a way of querying the system topology directly? |
| *Is what is defined here a suitable solution?* |

Below is a proposed extension to the **execution context** interface to allow an **execution context** to be constructed from an **execution resource**.

```cpp
struct execution_context {
  ...

  template <typename ExecutionResource>
  execution_context(ExecutionResource &&execResource);

  ...
};
```
*Listing 6: Extension to execution_context interface*

The **execution context** constructor described above allows constructing an **execution context** from any **execution resource** within a **system’s resource topology**. The constructed **execution context** can then execute work on any resource under that **execution resource**.

Below is an example of how this extended interface could be used to construct an **execution context** from an **execution resource** which is retrieved from the **system’s resource topology**.

Once an **execution context** is constructed it can then still be queried for its **execution resource** and then that **execution resource** can be further partitioned.

```cpp
auto &resources = std::execution::this_system::resources();

std::execution::execution_context execContext(resources[0]);

auto &execResource = execContext.resource();

// resource[0] should be equal to execResource

for (int i = 0; i < resource.partition_size(); i++) {
    std::cout << resource.partition(i).name()  << std::endl;
}
```
*Listing 7: Example of constructing an execution context from an execution resource*

| Straw Poll |
|------------|
| Should the interface provide a way of creating an execution context from an execution resource? |
| *Is what is defined here a suitable solution?* |

### Topology Discovery & Fault Tolerance

In traditional single-CPU systems, users may reason about the execution resources with standard constructs such as `std::thread`, `std::this_thread` and `thread_local`. This is because the C++ machine model requires that a system have **at least one thread of execution, some memory and some I/O capabilities**. Thus, for these systems, users may make some assumptions about the system resource topology as part of the language and its supporting standard library. For example, one may always ask for the available hardware concurrency, since there is always at least one thread, and one may always use thread-local storage.

This assumption, however, does not hold on newer, more complex systems, and is particularly false on heterogeneous systems. On these systems, even the type and number of high-level resources available in a particular **system** is not known until the physical hardware attached to a particular system has been identified by the program. This often happens as part of a run-time initialization API [19] [20] which makes the resources available through some software abstraction. Furthermore the resources  which are identified often have different levels of parallel and concurrent execution capabilities. We refer to this process of identifying resources and their capabilities as **topology discovery**, and we call the point at the point at which this occurs the **point of discovery**.

An interesting question which arises here is whether the **system resource topology** should be fixed at the **point of discovery**, or whether it should be allowed to change during later program execution. We can identify two main reasons for allowing the **system resource topology** to be dynamic after the **point of discovery**: (a) **online resource discovery**, and (b) **fault tolerance**.

In some systems, hardware can be attached to the system while the program is executing.  For example, users may plug in a [USB-compute device] [movidius] while the application is running to add additional computational power, or users may have access to hardware connected over a network, but only at specific times. Support for **online resource discovery** would let programs target these situations natively and be reactive to changes to the resources available to a system.

Other applications, such as those designed for safety-critical environments, must be able to recover from hardware failures. This requires that the resources available within a system can be queried and can be expected to change at any point during the execution of a program. For example, a GPU may overheat and need to be disabled, yet the program must continue at all costs. **Fault tolerance** would let programs query the availability of resources and handle failures. This could facilitate reliable programming of heterogeneous and distributed systems.

From a historic perspective, programming models for traditional high-performance computing (HPC) have taken different approaches to **dynamic resource discovery**. [MPI (Message Passing Interface)][mpi] originally (in MPI-1) did not support **dynamic resource discovery**. All processes which were capable of communicating with each other would be identified and fixed at the **point of discovery**, which (from the programmer's perspective) is `MPI_Init`. [PVM (Parallel Virtual Machine)][pvm] enabled resources to be discovered at run time, using an alternative execution model of manually spawning processes from the main process. This led MPI-2 to introduce the feature. However, MPI programs do not commonly use this feature, and generally prefer the execution model of having all processes fixed at initialization. Some distributed-memory parallel programming models for HPC support dynamic process spawning, but the typical way that HPC users access large-scale computing resources requires fixed-size batch allocations that restrict truly dynamic process spawning. 

Some of these programming models also address **fault tolerance**. In particular, PVM has native support for this, providing a [mechanism][pvm-callback] which can notify a program when a resource is added or removed from a system. MPI lacks a native **fault tolerance** mechanism, but there have been efforts to implement fault tolerance [on top of MPI][mpi-post-failure-recovery] or by [extensions][mpi-fault-tolerance].

Due to the complexity involved in standardizing **dynamic resource discovery** and **fault tolerance**, these are currently out of the scope of this paper.

| Straw Poll |
|------------|
| Should the interface support **dynamic resource discovery**? |

## Lifetime considerations

As the execution context would provide a partitioning interface which returns objects describing the components of the system topology of an execution resource, it is important to consider the lifetime of these objects.

The objects returned from the partitioning interface would be opaque, implementation-defined objects that do not perform any scheduling or execution functionality which would be expected from an **execution context** and would not store any state related to an execution. Instead they would act simply as an identifier to a particular partition of the **resource topology**.

For these reasons **resources** must always outlive any **execution context** which is constructed from them, and any **resource** retrieved from an **execution context** must not be tied to the lifetime of that **execution context**.

### Scaling to heterogeneous and distributed systems

The initial solution should target systems with a single addressable memory region. It should thus exclude devices like discrete GPUs. In order to maintain a unified interface going forward, the initial solution should consider these devices and be able to scale to support them in the future. In particular, in order to support heterogeneous systems, the abstraction must let the interface query the **resource topology** of the **system** in order to perform device discovery.

## Querying the Relative Affinity of Partitions

In order to make decisions about where to place execution or allocate memory in a given **system’s resource topology**, it is important to understand the concept of affinity between different **execution resources**. This is usually expressed in terms of latency between two resources. Distance does not need to be symmetric in all architectures.

The relative position of two components in the topology does not necessarily indicate their affinity. For example, two cores from two different CPU sockets may have the same latency to access the same NUMA memory node.

| Straw Poll |
|------------|
| Should the interface allow users to query the relative affinity between two execution resources? |
| *Do we want to implement a complete interface for affinity querying on C++ or do we leave this for library vendors?* |
| *Do we need to define terms such as latency on the C++ standard?* |
| *What should such an interface look like and should it be quantifiable?* |
| *Do we consider enough to show the number of “hops” for data to move from one resource to the other?* |

### Scaling to heterogeneous and distributed systems

This feature could be easily scaled to heterogeneous and distributed systems, as the relative affinity between components can apply to discrete heterogeneous and distributed systems as well.

## Binding Execution and Allocation to a Partition

When creating an **execution context** from a given **execution resource**, the executors and allocators associated with it are bound to that **execution resource**. For example: when creating an **execution resource** from a CPU socket resource, all executors associated with the given socket will spawn execution agents with affinity to the socket partition of the system.

```cpp
auto cList = std::execution::this_system::resources();
// FindASocketResource is a user-defined function that finds a 
// resource that is a CPU socket in the given resource list
auto& socket = findASocketResource(cList);
execution_contexteC{socket} // Associated with the socket
auto executor = eC.executor(myFunctor); // By transitivity, associated with the socket too
auto socketAllocator = eC.allocator(); // Retrieve an allocator to the closest memory node
std::vector<int, socketAllocator> v1(100);
std::generate(par.on(executor), std::begin(v1), std::end(v1), std::rand);
```
*Listing 8: Example of allocating with affinity to an execution resource*

The construction of an **execution context** on a component implies affinity (where possible) to the given resource. This guarantees that all executors created from that **execution context** can access the resources and the internal data structures requires to guarantee the placement of the processor.

Only developers that care about resource placement need to care about obtaining executors and allocations from the correct **execution context** object. Existing code for vectors and STL (including the Parallel STL interface) remains unaffected.

If a particular policy or algorithm requires to access placement information, the resources associated with the passed executor can be retrieved via the link to the **execution context**.

# Future Work

## Migrating data from memory allocated in one partition to another

In some cases for performance it is important to bind a memory allocation to a memory region for the duration of an a tasks execution, however in other cases it’s important to be able to migrate the data from one memory region to another. This is outside the scope of this paper, however we would like to investigate this in a future paper.

| Straw Poll |
|------------|
| Should the interface provide a way of migrating data between partitions? |

## Defining memory placement algorithms or policies

With the ability to place memory with affinity comes the ability to define algorithms or memory policies which describe at a higher level how memory is distributed across large systems. Some examples of these are pinned, first touch and scatter. This is outside the scope of this paper, however we would like to investigate this in a future paper.

| Straw Poll |
|------------|
| Should the interface provide standard algorithms or policies for distributing memory? |

# References

[1] P0234r0 Towards Massive Parallelism (aka Heterogeneous Devices/Accelerator/GPGPU) support in C++ with HPX
http://www.open-std.org/jtc1/sc22/wg21/docs/papers/2016/p0234r0.pdf

[2] P0236r0 Khronos's OpenCL SYCL to support Heterogeneous Devices for C++
http://www.open-std.org/jtc1/sc22/wg21/docs/papers/2016/p0236r0.pdf

[3] P0362r0 Towards support for Heterogeneous Devices in C++ (Concurrency aspects)
http://www.open-std.org/jtc1/sc22/wg21/docs/papers/2016/p0362r0.pdf

[4] P0363r0 Towards support for Heterogeneous Devices in C++ (Language aspects)
http://www.open-std.org/jtc1/sc22/wg21/docs/papers/2016/p0363r0.pdf

[5] P0443r2 A Unified Executors Proposal for C++
http://www.open-std.org/jtc1/sc22/wg21/docs/papers/2017/p0443r2.html

[6] P0567r1 Asynchronous Managed Pointer for Heterogeneous and Distributed Computing
http://www.open-std.org/jtc1/sc22/wg21/docs/papers/2017/p0567r1.html

[7] P0687r0: Data Movement in C++
http://www.open-std.org/jtc1/sc22/wg21/docs/papers/2017/p0687r0.pdf

[8] P0737r0: Execution Context of Execution Agents
https://github.com/kokkos/ISO-CPP-Papers/blob/master/P0737_ExecContext.rst

[9] Portable Hardware Locality
https://www.open-mpi.org/projects/hwloc/

[10] cpuaff
https://github.com/dcdillon/cpuaff

[11] OpenMP 5 Technical Report
http://www.openmp.org/wp-content/uploads/openmp-TR5-final.pdf

[12] Persistent Memory Programming
http://pmem.io/

[13] MEMKIND
https://github.com/memkind/memkind

[14] The Design of OpenMP Thread Affinity
https://link.springer.com/chapter/10.1007/978-3-642-30961-8_2

[15] Solaris pbind()
https://docs.oracle.com/cd/E26502_01/html/E29031/pbind-1m.html

[16] Linux sched_setaffinity()
https://linux.die.net/man/2/sched_setaffinity

[17] Windows SetThreadAffinityMask()
https://msdn.microsoft.com/en-us/library/windows/desktop/ms686247(v=vs.85).aspx

[18] Exposing the Locality of new Memory Hierarchies to HPC Applications
https://docs.google.com/viewer?a=v&pid=sites&srcid=bGJsLmdvdnxwYWRhbC13b3Jrc2hvcHxneDozOWE0MjZjOTMxOTk3NGU3

[19] HSA Foundation
http://www.hsafoundation.com/standards/

[20] OpenCL 2.2
https://www.khronos.org/registry/OpenCL/specs/opencl-2.2.pdf

[21] Affinity Matters
Euro-Par 2011 Parallel Processing: 17th International

[22] Portable Hardware Locality Istopo
https://www.open-mpi.org/projects/hwloc/lstopo/

[//]: Links

[p0323r4]: http://www.open-std.org/jtc1/sc22/wg21/docs/papers/2017/p0323r4.html
[hwloc]: https://www.open-mpi.org/projects/hwloc/
[sycl-1-2-1]: https://www.khronos.org/registry/SYCL/specs/sycl-1.2.1.pdf
[opencl-2-2]: https://www.khronos.org/registry/OpenCL/specs/opencl-2.2.pdf
[HSA]: http://www.hsafoundation.com/standards/
[openmp-4]: https://www.cct.lsu.edu/mardigras14/abstracts#Wong
[openmp-5]: http://www.openmp.org/wp-content/uploads/openmp-TR5-final.pdf
[cpuaff]: https://github.com/dcdillon/cpuaff
[pmem]: http://pmem.io/
[memkid]: https://github.com/memkind/memkind
[solaris-pbind]: https://docs.oracle.com/cd/E26502_01/html/E29031/pbind-1m.html
[linux-sched-setaffinity]: https://linux.die.net/man/2/sched_setaffinity
[windows-set-thread-affinity-mask]: https://msdn.microsoft.com/en-us/library/windows/desktop/ms686247(v=vs.85).aspx
[chapel]: https://chapel-lang.org/
[x10]: http://x10-lang.org/
[upc++]: https://bitbucket.org/berkeleylab/upcxx/wiki/Home
[tbb]: https://www.threadingbuildingblocks.org/
[hpx]: https://github.com/STEllAR-GROUP/hpx
[madness]: https://github.com/m-a-d-n-e-s-s/madness
[maddness-journal]: http://dx.doi.org/10.1137/15M1026171
[pvm]: http://www.csm.ornl.gov/pvm/
[pvm-callback]: http://etutorials.org/Linux+systems/cluster+computing+with+linux/Part+II+Parallel+Programming/Chapter+11+Fault-Tolerant+and+Adaptive+Programs+with+PVM/11.2+Building+Fault-Tolerant+Parallel+Applications/
[mpi]: http://mpi-forum.org/docs/
[mpi-fault-tolerance]: http://www.mcs.anl.gov/~lusk/papers/fault-tolerance.pdf
[mpi-post-failure-recovery]: http://journals.sagepub.com/doi/10.1177/1094342013488238
[movidius]: https://developer.movidius.com/<|MERGE_RESOLUTION|>--- conflicted
+++ resolved
@@ -99,25 +99,16 @@
 
 In this paper we describe the problem space of affinity for C++, the various challenges which need to be addressed in defining a partitioning and affinity interface for C++, and some suggested solutions.  These include:
 
-<<<<<<< HEAD
 * How to represent, identify and navigate the topology of execution resources available within a heterogeneous or distributed system.
 * How to query and measure the relative affininty between different execution resources within a system.
 * How to bind execution and allocation particular execution resource(s).
+* What kind of and level of interface(s) should be provided by C++ for affinity.
+
+Wherever possible, we also evaluate how an affinity-based solution could be scaled to support both distributed and heterogeneous systems.
+
+There are also some additional challenges which we have been investigating but are not yet ready to be included in this paper, and which will be presented in a future paper:
+
 * How to migrate memory work and memory allocations between execution resources.
-* What kind of and level of interface(s) should be provided by C++ for affinity.
-=======
-* How to represent, identify and navigate the topology of execution resources available within a heterogeneous or distributed system
-* How to query and measure the relative affinity between different execution resources within a system
-* How to bind execution and allocation to particular execution resource(s)
-* What kind of and level of interface(s) should be provided by C++ for affinity
->>>>>>> 8ecb31b5
-
-Wherever possible, we also evaluate how an affinity-based solution could be scaled to support both distributed and heterogeneous systems.
-
-Here are additional challenges which we have been investigating but are not yet ready to be included in this paper, and which will be presented in a future paper:
-
-* Migrating data from memory allocated in one partition to another
-* Defining memory placement algorithms or policies
 
 # Proposed Wording
 
@@ -218,11 +209,7 @@
 
 ## Class `execution_resource`
 
-<<<<<<< HEAD
-The `execution_resource` class provides an abstraction over a system's hardware capable of memory allocation, execution of light weight exeution agents or both. An `execution_resource` can represent further `execution_resource`s, these `execution_resource`s are said to be *members of* this `execution_resource`.
-=======
-The `execution_resource` class provides an abstraction over a system's hardware capable of memory allocation, execution of light weight execution agents, or both.
->>>>>>> 8ecb31b5
+The `execution_resource` class provides an abstraction over a system's hardware capable to allocate memory, execute light weight exeution agents or both. An `execution_resource` can represent further `execution_resource`s, these `execution_resource`s are said to be *members of* this `execution_resource`.
 
 > [*Note:* The `execution_resource` is required to be implemented such that the underlying software abstraction is initialised on when the `execution_resource` is constructed, maintained through reference counting and cleaned up on destruction of the final reference. *--end note*]
 
@@ -279,11 +266,7 @@
 
 *Requires:* `executor_type` is an implementation defined class which satifies the general executor requires, as specified by P0443r5.
 
-<<<<<<< HEAD
     using pmr_memory_resource_type = see-below;
-=======
-The `execution_context` class provides an abstraction for managing a number of lightweight execution agents executing work on an `execution_resource` and any `execution_resource`s encapsulated by it.
->>>>>>> 8ecb31b5
 
 *Requires:* `pmr_memory_resource_type` is an implementation defined class which inherits from `std::pmr::memory_resource`.
 
